/// Implements fuzzing logic for ItyFuzz
use crate::{
    input::VMInputT,
    state::{HasCurrentInputIdx, HasInfantStateState, HasItyState, InfantStateState},
    state_input::StagedVMState,
};
use std::collections::hash_map::DefaultHasher;
use std::collections::{HashMap, HashSet};
use std::fmt::Debug;
use std::fs::{File, OpenOptions};
use std::io::Write;

use std::path::Path;
use std::process::exit;
use std::{marker::PhantomData, time::Duration};

use crate::generic_vm::vm_executor::MAP_SIZE;
use crate::generic_vm::vm_state::VMStateT;
use crate::state::HasExecutionResult;
use libafl::{
    fuzzer::Fuzzer,
    mark_feature_time,
    prelude::{
        Corpus, Event, EventConfig, EventManager, Executor, Feedback, HasObservers,
        ObserversTuple, Testcase, CorpusId, UsesInput,
    },
    schedulers::Scheduler,
    stages::StagesTuple,
    start_timer,
    state::{HasClientPerfMonitor, HasCorpus, HasExecutions, HasMetadata, HasSolutions, UsesState, HasLastReportTime},
    Error, Evaluator, ExecuteInputResult,
};
use libafl_bolts::current_time;

use crate::evm::host::JMP_MAP;
use crate::evm::input::ConciseEVMInput;
use crate::evm::vm::EVMState;
use crate::input::ConciseSerde;
use crate::oracle::BugMetadata;
use crate::scheduler::{HasReportCorpus, HasVote};
use itertools::Itertools;
use libafl::prelude::HasRand;
use primitive_types::H256;
use serde::de::DeserializeOwned;
use serde::{Deserialize, Serialize};
use serde_json::Value;
use std::hash::{Hash, Hasher};

const STATS_TIMEOUT_DEFAULT: Duration = Duration::from_millis(100);
pub static mut RUN_FOREVER: bool = false;
pub static mut ORACLE_OUTPUT: Vec<serde_json::Value> = vec![];

/// A fuzzer that implements ItyFuzz logic using LibAFL's [`Fuzzer`] trait
///
/// CS: The scheduler for the input corpus
/// IS: The scheduler for the infant state corpus
/// F: The feedback for the input corpus (e.g., coverage map)
/// IF: The feedback for the infant state corpus (e.g., comparison, etc.)
/// I: The VM input type
/// OF: The objective for the input corpus (e.g., oracles)
/// S: The fuzzer state type
/// VS: The VM state type
/// Addr: The address type (e.g., H160)
/// Loc: The call target location type (e.g., H160)
#[derive(Debug)]
pub struct ItyFuzzer<VS, Loc, Addr, Out, CS, IS, F, IF, IFR, I, OF, S, OT, CI>
where
<<<<<<< HEAD
    CS: Scheduler<State = S>,
    IS: Scheduler<State = InfantStateState<Loc, Addr, VS, CI>> + HasReportCorpus<InfantStateState<Loc, Addr, VS, CI>>,
    F: Feedback<S>,
    IF: Feedback<S>,
    IFR: Feedback<S>,
=======
    CS: Scheduler<I, S>,
    IS: Scheduler<StagedVMState<Loc, Addr, VS, CI>, InfantStateState<Loc, Addr, VS, CI>>
        + HasReportCorpus<InfantStateState<Loc, Addr, VS, CI>>,
    F: Feedback<I, S>,
    IF: Feedback<I, S>,
    IFR: Feedback<I, S>,
>>>>>>> cb50da1e
    I: VMInputT<VS, Loc, Addr, CI>,
    OF: Feedback<S>,
    S: HasClientPerfMonitor + HasCorpus + HasRand + HasMetadata + UsesInput<Input = I>,
    VS: Default + VMStateT,
    Addr: Serialize + DeserializeOwned + Debug + Clone,
    Loc: Serialize + DeserializeOwned + Debug + Clone,
    CI: Serialize + DeserializeOwned + Debug + Clone + ConciseSerde,
{
    /// The scheduler for the input corpus
    scheduler: CS,
    /// The feedback for the input corpus (e.g., coverage map)
    feedback: F,
    /// The feedback for the input state and execution result in infant state corpus (e.g., comparison, etc.)
    infant_feedback: IF,
    /// The feedback for the resultant state to be inserted into infant state corpus (e.g., dataflow, etc.)
    infant_result_feedback: IFR,
    /// The scheduler for the infant state corpus
    infant_scheduler: IS,
    /// The objective for the input corpus (e.g., oracles)
    objective: OF,
    /// Map from hash of a testcase can do (e.g., coverage map) to the (testcase idx, fav factor)
    /// Used to minimize the corpus
    minimizer_map: HashMap<u64, (usize, f64)>,
    phantom: PhantomData<(I, S, OT, VS, Loc, Addr, Out, CI)>,
    /// work dir path
    work_dir: String,
}

impl<VS, Loc, Addr, Out, CS, IS, F, IF, IFR, I, OF, S, OT, CI>
    ItyFuzzer<VS, Loc, Addr, Out, CS, IS, F, IF, IFR, I, OF, S, OT, CI>
where
<<<<<<< HEAD
    CS: Scheduler<State = S>,
    IS: Scheduler<State = InfantStateState<Loc, Addr, VS, CI>> + HasReportCorpus<InfantStateState<Loc, Addr, VS, CI>>,
    F: Feedback<S>,
    IF: Feedback<S>,
    IFR: Feedback<S>,
=======
    CS: Scheduler<I, S>,
    IS: Scheduler<StagedVMState<Loc, Addr, VS, CI>, InfantStateState<Loc, Addr, VS, CI>>
        + HasReportCorpus<InfantStateState<Loc, Addr, VS, CI>>,
    F: Feedback<I, S>,
    IF: Feedback<I, S>,
    IFR: Feedback<I, S>,
>>>>>>> cb50da1e
    I: VMInputT<VS, Loc, Addr, CI>,
    OF: Feedback<S>,
    S: HasClientPerfMonitor + HasCorpus + HasRand + HasMetadata + UsesInput<Input = I>,
    VS: Default + VMStateT,
    Addr: Serialize + DeserializeOwned + Debug + Clone,
    Loc: Serialize + DeserializeOwned + Debug + Clone,
    CI: Serialize + DeserializeOwned + Debug + Clone + ConciseSerde,
{
    /// Creates a new ItyFuzzer
    pub fn new(
        scheduler: CS,
        infant_scheduler: IS,
        feedback: F,
        infant_feedback: IF,
        infant_result_feedback: IFR,
        objective: OF,
        work_dir: String,
    ) -> Self {
        Self {
            scheduler,
            feedback,
            infant_feedback,
            infant_result_feedback,
            infant_scheduler,
            objective,
            work_dir,
            minimizer_map: Default::default(),
            phantom: PhantomData,
        }
    }

    /// Called every time a new testcase is added to the corpus
    /// Setup the minimizer map
    pub fn on_add_corpus(
        &mut self,
        input: &I,
        coverage: &[u8; MAP_SIZE],
        testcase_idx: usize,
    ) -> () {
        let mut hasher = DefaultHasher::new();
        coverage.hash(&mut hasher);
        let hash = hasher.finish();
        self.minimizer_map
            .insert(hash, (testcase_idx, input.fav_factor()));
    }

    /// Called every time a testcase is replaced for the corpus
    /// Update the minimizer map
    pub fn on_replace_corpus(
        &mut self,
        (hash, new_fav_factor, _): (u64, f64, usize),
        new_testcase_idx: usize,
    ) -> () {
        let res = self.minimizer_map.get_mut(&hash).unwrap();
        res.0 = new_testcase_idx;
        res.1 = new_fav_factor;
    }

    /// Determine if a testcase should be replaced based on the minimizer map
    /// If the new testcase has a higher fav factor, replace the old one
    /// Returns None if the testcase should not be replaced
    /// Returns Some((hash, new_fav_factor, testcase_idx)) if the testcase should be replaced
    pub fn should_replace(
        &self,
        input: &I,
        coverage: &[u8; MAP_SIZE],
    ) -> Option<(u64, f64, usize)> {
        let mut hasher = DefaultHasher::new();
        coverage.hash(&mut hasher);
        let hash = hasher.finish();
        // if the coverage is same
        if let Some((testcase_idx, fav_factor)) = self.minimizer_map.get(&hash) {
            let new_fav_factor = input.fav_factor();
            // if the new testcase has a higher fav factor, replace the old one
            if new_fav_factor > *fav_factor {
                return Some((hash, new_fav_factor, testcase_idx.clone()));
            }
        }
        None
    }
}


impl<VS, Loc, Addr, Out, CS, IS, F, IF, IFR, I, OF, S, OT, CI> UsesState
    for ItyFuzzer<VS, Loc, Addr, Out, CS, IS, F, IF, IFR, I, OF, S, OT, CI>
where
    CS: Scheduler<State = S>,
    IS: Scheduler<State = InfantStateState<Loc, Addr, VS, CI>> + HasReportCorpus<InfantStateState<Loc, Addr, VS, CI>>,
    F: Feedback<S>,
    IF: Feedback<S>,
    IFR: Feedback<S>,
    I: VMInputT<VS, Loc, Addr, CI>,
    OF: Feedback<S>,
    S: HasClientPerfMonitor + HasCorpus + HasRand + HasMetadata + UsesInput<Input = I>,
    VS: Default + VMStateT,
    Addr: Serialize + DeserializeOwned + Debug + Clone,
    Loc: Serialize + DeserializeOwned + Debug + Clone,
    CI: Serialize + DeserializeOwned + Debug + Clone + ConciseSerde,
{
    type State = S;
}

/// Implement fuzzer trait for ItyFuzzer
<<<<<<< HEAD
impl<VS, Loc, Addr, Out, CS, IS, E, EM, F, IF, IFR, I, OF, S, ST, OT, CI> Fuzzer<E, EM, ST>
    for ItyFuzzer<VS, Loc, Addr, Out, CS, IS, F, IF, IFR, I, OF, S, OT, CI>
where
    CS: Scheduler<State = S>,
    IS: Scheduler<State = InfantStateState<Loc, Addr, VS, CI>> + HasReportCorpus<InfantStateState<Loc, Addr, VS, CI>>,
    E: Executor<EM, Self, State = S>,
    EM: EventManager<E, Self, State = S>,
    F: Feedback<S>,
    IF: Feedback<S>,
    IFR: Feedback<S>,
    I: VMInputT<VS, Loc, Addr, CI>,
    OF: Feedback<S>,
=======
impl<'a, VS, Loc, Addr, Out, CS, IS, E, EM, F, IF, IFR, I, OF, S, ST, OT, CI>
    Fuzzer<E, EM, I, S, ST>
    for ItyFuzzer<'a, VS, Loc, Addr, Out, CS, IS, F, IF, IFR, I, OF, S, OT, CI>
where
    CS: Scheduler<I, S>,
    IS: Scheduler<StagedVMState<Loc, Addr, VS, CI>, InfantStateState<Loc, Addr, VS, CI>>
        + HasReportCorpus<InfantStateState<Loc, Addr, VS, CI>>,
    EM: EventManager<E, I, S, Self>,
    F: Feedback<I, S>,
    IF: Feedback<I, S>,
    IFR: Feedback<I, S>,
    I: VMInputT<VS, Loc, Addr, CI>,
    OF: Feedback<I, S>,
>>>>>>> cb50da1e
    S: HasClientPerfMonitor
        + HasExecutions
        + HasMetadata
        + HasCurrentInputIdx
        + HasRand
<<<<<<< HEAD
        + HasCorpus
        + HasLastReportTime
        + UsesInput<Input = I>,
    ST: StagesTuple<E, EM, S, Self>,
=======
        + HasCorpus<I>,
    ST: StagesTuple<E, EM, S, Self> + ?Sized,
>>>>>>> cb50da1e
    VS: Default + VMStateT,
    Addr: Serialize + DeserializeOwned + Debug + Clone,
    Loc: Serialize + DeserializeOwned + Debug + Clone,
    CI: Serialize + DeserializeOwned + Debug + Clone + ConciseSerde,
{
    /// Fuzz one input
    fn fuzz_one(
        &mut self,
        stages: &mut ST,
        executor: &mut E,
        state: &mut EM::State,
        manager: &mut EM,
    ) -> Result<CorpusId, libafl::Error> {
        let idx = self.scheduler.next(state)?;
        state.set_current_input_idx(idx.into());

        // TODO: if the idx input is a concolic input returned by the solver
        // we should not perform all stages.

        stages
            .perform_all(self, executor, state, manager, idx)
            .expect("perform_all failed");
        manager.process(self, state, executor)?;
        Ok(idx)
    }

    /// Fuzz loop
    fn fuzz_loop(
        &mut self,
        stages: &mut ST,
        executor: &mut E,
        state: &mut EM::State,
        manager: &mut EM,
    ) -> Result<CorpusId, Error> {
        // now report stats to manager every 0.1 sec
        let monitor_timeout = STATS_TIMEOUT_DEFAULT;
        loop {
            self.fuzz_one(stages, executor, state, manager)?;
            manager.maybe_report_progress(state, monitor_timeout)?;
        }
    }
}

#[cfg(feature = "print_txn_corpus")]
pub static mut DUMP_FILE_COUNT: usize = 0;

pub static mut REPLAY: bool = false;

#[macro_export]
macro_rules! dump_file {
    ($state: expr, $corpus_path: expr, $print: expr) => {{
        if !unsafe { REPLAY } {
            unsafe {
                DUMP_FILE_COUNT += 1;
            }

            let tx_trace = $state.get_execution_result().new_state.trace.clone();
            let txn_text = tx_trace.to_string($state);
            let txn_text_replayable = tx_trace.to_file_str($state);

            let data = format!(
                "Reverted? {} \n Txn: {}",
                $state.get_execution_result().reverted,
                txn_text
            );
            if $print {
                println!("============= New Corpus Item =============");
                println!("{}", data);
                println!("==========================================");
            }

            // write to file
            let path = Path::new($corpus_path.as_str());
            if !path.exists() {
                std::fs::create_dir_all(path).unwrap();
            }
            let mut file =
                File::create(format!("{}/{}", $corpus_path, unsafe { DUMP_FILE_COUNT })).unwrap();
            file.write_all(data.as_bytes()).unwrap();

            let mut replayable_file =
                File::create(format!("{}/{}_replayable", $corpus_path, unsafe {
                    DUMP_FILE_COUNT
                }))
                .unwrap();
            replayable_file
                .write_all(txn_text_replayable.as_bytes())
                .unwrap();
        }
    }};
}

#[macro_export]
macro_rules! dump_txn {
    ($corpus_path: expr, $input: expr) => {{
        if !unsafe { REPLAY } {
            unsafe {
                DUMP_FILE_COUNT += 1;
            }
            // write to file
            let path = Path::new($corpus_path.as_str());
            if !path.exists() {
                std::fs::create_dir_all(path).unwrap();
            }

            let concise_input =
                ConciseEVMInput::from_input($input, &EVMExecutionResult::empty_result());

            let txn_text = concise_input.serialize_string();
            let txn_text_replayable = String::from_utf8(concise_input.serialize_concise()).unwrap();

            let mut file = File::create(format!("{}/{}_seed", $corpus_path, unsafe {
                DUMP_FILE_COUNT
            }))
            .unwrap();
            file.write_all(txn_text.as_bytes()).unwrap();

            let mut replayable_file =
                File::create(format!("{}/{}_seed_replayable", $corpus_path, unsafe {
                    DUMP_FILE_COUNT
                }))
                .unwrap();
            replayable_file
                .write_all(txn_text_replayable.as_bytes())
                .unwrap();
        }
    }};
}

// implement evaluator trait for ItyFuzzer
impl<VS, Loc, Addr, Out, E, EM, I, S, CS, IS, F, IF, IFR, OF, OT, CI> Evaluator<E, EM>
    for ItyFuzzer<VS, Loc, Addr, Out, CS, IS, F, IF, IFR, I, OF, S, OT, CI>
where
<<<<<<< HEAD
    CS: Scheduler<State = S>,
    IS: Scheduler<State = InfantStateState<Loc, Addr, VS, CI>> + HasReportCorpus<InfantStateState<Loc, Addr, VS, CI>>,
    F: Feedback<S>,
    IF: Feedback<S>,
    IFR: Feedback<S>,
    E: Executor<EM, Self, State = S> + HasObservers<Observers = OT>,
    OT: ObserversTuple<S> + serde::Serialize + serde::de::DeserializeOwned,
    EM: EventManager<E, Self, State = S>,
=======
    CS: Scheduler<I, S>,
    IS: Scheduler<StagedVMState<Loc, Addr, VS, CI>, InfantStateState<Loc, Addr, VS, CI>>
        + HasReportCorpus<InfantStateState<Loc, Addr, VS, CI>>,
    F: Feedback<I, S>,
    IF: Feedback<I, S>,
    IFR: Feedback<I, S>,
    E: Executor<EM, I, S, Self> + HasObservers<I, OT, S>,
    OT: ObserversTuple<I, S> + serde::Serialize + serde::de::DeserializeOwned,
    EM: EventManager<E, I, S, Self>,
>>>>>>> cb50da1e
    I: VMInputT<VS, Loc, Addr, CI>,
    OF: Feedback<S>,
    S: HasClientPerfMonitor
        + HasCorpus
        + HasSolutions
        + HasInfantStateState<Loc, Addr, VS, CI>
        + HasItyState<Loc, Addr, VS, CI>
        + HasExecutionResult<Loc, Addr, VS, Out, CI>
        + HasExecutions
        + HasMetadata
        + HasRand
        + HasLastReportTime
        + UsesInput<Input = I>,
    VS: Default + VMStateT,
    Addr: Serialize + DeserializeOwned + Debug + Clone,
    Loc: Serialize + DeserializeOwned + Debug + Clone,
    Out: Default,
    CI: Serialize + DeserializeOwned + Debug + Clone + ConciseSerde,
{
    /// Evaluate input (execution + feedback + objectives)
    fn evaluate_input_events(
        &mut self,
        state: &mut Self::State,
        executor: &mut E,
        manager: &mut EM,
        input: <Self::State as UsesInput>::Input,
        send_events: bool
    ) -> Result<(ExecuteInputResult, Option<CorpusId>), Error> {
        start_timer!(state);
        executor.observers_mut().pre_exec_all(state, &input)?;
        mark_feature_time!(state, PerfFeature::PreExecObservers);

        // execute the input
        start_timer!(state);
        let exitkind = executor.run_target(self, state, manager, &input)?;
        mark_feature_time!(state, PerfFeature::TargetExecution);
        *state.executions_mut() += 1;

        start_timer!(state);
        executor
            .observers_mut()
            .post_exec_all(state, &input, &exitkind)?;
        mark_feature_time!(state, PerfFeature::PostExecObservers);

        let observers = executor.observers();

        let concise_input = input.get_concise(state.get_execution_result());

        let reverted = state.get_execution_result().reverted;

        // get new stage first
        let is_infant_interesting = self
            .infant_feedback
            .is_interesting(state, manager, &input, observers, &exitkind)?;

        let is_solution = self
            .objective
            .is_interesting(state, manager, &input, observers, &exitkind)?;

        // add the trace of the new state
        #[cfg(any(feature = "print_infant_corpus", feature = "print_txn_corpus"))]
        {
            state.get_execution_result_mut().new_state.trace.from_idx = Some(input.get_state_idx());
            state
                .get_execution_result_mut()
                .new_state
                .trace
                .add_input(concise_input);
        }

        // add the new VM state to infant state corpus if it is interesting
        let mut state_idx = input.get_state_idx();
        if is_infant_interesting && !reverted {
            state_idx = state.add_infant_state(
                &state.get_execution_result().new_state.clone(),
<<<<<<< HEAD
                &mut self.infant_scheduler,
                input.get_state_idx()
=======
                self.infant_scheduler,
                input.get_state_idx(),
>>>>>>> cb50da1e
            );

            if self
                .infant_result_feedback
                .is_interesting(state, manager, &input, observers, &exitkind)?
            {
                self.infant_scheduler
                    .sponsor_state(state.get_infant_state_state(), state_idx, 3)
            }
        }

        let mut res = ExecuteInputResult::None;
        if is_solution && !reverted {
            res = ExecuteInputResult::Solution;
        } else {
            let is_corpus = self
                .feedback
                .is_interesting(state, manager, &input, observers, &exitkind)?;

            if is_corpus {
                res = ExecuteInputResult::Corpus;

                // Debugging prints
                #[cfg(feature = "print_txn_corpus")]
                {
                    let corpus_dir = format!("{}/corpus", self.work_dir.as_str()).to_string();
                    dump_file!(state, corpus_dir, true);
                }
            }
        }

        let mut corpus_idx = CorpusId::from(0usize);
        if res == ExecuteInputResult::Corpus || res == ExecuteInputResult::Solution {
            // Add the input to the main corpus
            let mut testcase = Testcase::new(input.clone());
            self.feedback.append_metadata(state, observers, &mut testcase)?;
            corpus_idx = state.corpus_mut().add(testcase)?;
            self.infant_scheduler
                .report_corpus(state.get_infant_state_state(), state_idx);
            self.scheduler.on_add(state, corpus_idx)?;
            self.on_add_corpus(&input, unsafe { &JMP_MAP }, corpus_idx.into());
        }

        let final_res = match res {
            // not interesting input, just check whether we should replace it due to better fav factor
            ExecuteInputResult::None => {
                self.objective.discard_metadata(state, &input)?;
                match self.should_replace(&input, unsafe { &JMP_MAP }) {
                    Some((hash, new_fav_factor, old_testcase_idx)) => {
                        state.corpus_mut().remove(old_testcase_idx.into())?;

                        let mut testcase = Testcase::new(input.clone());
                        let new_testcase_idx = state.corpus_mut().add(testcase)?;
                        self.infant_scheduler
                            .report_corpus(state.get_infant_state_state(), state_idx);
                        self.scheduler.on_add(state, new_testcase_idx)?;
                        self.on_replace_corpus(
                            (hash, new_fav_factor, old_testcase_idx),
                            new_testcase_idx.into(),
                        );

                        Ok((res, Some(new_testcase_idx)))
                    }
                    None => {
                        self.feedback.discard_metadata(state, &input)?;
                        Ok((res, None))
                    }
                }
            }
            // if the input is interesting, we need to add it to the input corpus
            ExecuteInputResult::Corpus => {
                // Not a solution
                self.objective.discard_metadata(state, &input)?;

                // Fire the event for CLI
                if send_events {
                    // TODO set None for fast targets
                    let observers_buf = if manager.configuration() == EventConfig::AlwaysUnique {
                        None
                    } else {
                        manager.serialize_observers(observers)?
                    };
                    manager.fire(
                        state,
                        Event::NewTestcase {
                            input,
                            observers_buf,
                            exit_kind: exitkind,
                            corpus_size: state.corpus().count(),
                            client_config: manager.configuration(),
                            time: current_time(),
                            executions: *state.executions(),
                            forward_id: None,
                        },
                    )?;
                }
                Ok((res, Some(corpus_idx)))
            }
            // find the solution
            ExecuteInputResult::Solution => {
                println!("\n\n\n😊😊 Found violations! \n\n");
                let cur_report = format!(
                    "================ Oracle ================\n{}\n================ Trace ================\n{}\n",
                    unsafe { ORACLE_OUTPUT.iter().map(|v| { v["bug_info"].as_str().expect("") }).join("\n") },
                    state
                        .get_execution_result()
                        .new_state
                        .trace
                        .clone()
                        .to_string(state)
                );
                println!("{}", cur_report);

                let vuln_file = format!("{}/vuln_info.jsonl", self.work_dir.as_str());
                let mut f = OpenOptions::new()
                    .create(true)
                    .append(true)
                    .open(vuln_file)
                    .expect("Unable to open file");
                f.write_all(unsafe {
                    ORACLE_OUTPUT
                        .iter()
                        .map(|v| serde_json::to_string(v).expect("failed to json"))
                        .join("\n")
                        .as_bytes()
                })
                .expect("Unable to write data");
                f.write_all(b"\n").expect("Unable to write data");

<<<<<<< HEAD
                state.metadata_map_mut().get_mut::<BugMetadata>().unwrap().register_corpus_idx(
                    corpus_idx.into()
                );
=======
                state
                    .metadata_mut()
                    .get_mut::<BugMetadata>()
                    .unwrap()
                    .register_corpus_idx(corpus_idx);
>>>>>>> cb50da1e

                #[cfg(feature = "print_txn_corpus")]
                {
                    let vulns_dir = format!("{}/vulnerabilities", self.work_dir.as_str());
                    dump_file!(state, vulns_dir, false);
                }

                if !unsafe { RUN_FOREVER } {
                    exit(0);
                }

                return Ok((res, None));
                // Not interesting
                self.feedback.discard_metadata(state, &input)?;

                // The input is a solution, add it to the respective corpus
                let mut testcase = Testcase::new(input.clone());
                self.objective.append_metadata(state, observers, &mut testcase)?;
                state.solutions_mut().add(testcase)?;

                if send_events {
                    manager.fire(
                        state,
                        Event::Objective {
                            objective_size: state.solutions().count(),
                        },
                    )?;
                }

                Ok((res, None))
            }
        };
        unsafe {
            ORACLE_OUTPUT.clear();
        }
        final_res
    }

    /// never called!
    fn add_input(
        &mut self,
        _state: &mut Self::State,
        _executor: &mut E,
        _manager: &mut EM,
        _input: <Self::State as UsesInput>::Input
    ) -> Result<CorpusId, Error> {
        todo!()
    }
}<|MERGE_RESOLUTION|>--- conflicted
+++ resolved
@@ -65,20 +65,11 @@
 #[derive(Debug)]
 pub struct ItyFuzzer<VS, Loc, Addr, Out, CS, IS, F, IF, IFR, I, OF, S, OT, CI>
 where
-<<<<<<< HEAD
     CS: Scheduler<State = S>,
     IS: Scheduler<State = InfantStateState<Loc, Addr, VS, CI>> + HasReportCorpus<InfantStateState<Loc, Addr, VS, CI>>,
     F: Feedback<S>,
     IF: Feedback<S>,
     IFR: Feedback<S>,
-=======
-    CS: Scheduler<I, S>,
-    IS: Scheduler<StagedVMState<Loc, Addr, VS, CI>, InfantStateState<Loc, Addr, VS, CI>>
-        + HasReportCorpus<InfantStateState<Loc, Addr, VS, CI>>,
-    F: Feedback<I, S>,
-    IF: Feedback<I, S>,
-    IFR: Feedback<I, S>,
->>>>>>> cb50da1e
     I: VMInputT<VS, Loc, Addr, CI>,
     OF: Feedback<S>,
     S: HasClientPerfMonitor + HasCorpus + HasRand + HasMetadata + UsesInput<Input = I>,
@@ -110,20 +101,11 @@
 impl<VS, Loc, Addr, Out, CS, IS, F, IF, IFR, I, OF, S, OT, CI>
     ItyFuzzer<VS, Loc, Addr, Out, CS, IS, F, IF, IFR, I, OF, S, OT, CI>
 where
-<<<<<<< HEAD
     CS: Scheduler<State = S>,
     IS: Scheduler<State = InfantStateState<Loc, Addr, VS, CI>> + HasReportCorpus<InfantStateState<Loc, Addr, VS, CI>>,
     F: Feedback<S>,
     IF: Feedback<S>,
     IFR: Feedback<S>,
-=======
-    CS: Scheduler<I, S>,
-    IS: Scheduler<StagedVMState<Loc, Addr, VS, CI>, InfantStateState<Loc, Addr, VS, CI>>
-        + HasReportCorpus<InfantStateState<Loc, Addr, VS, CI>>,
-    F: Feedback<I, S>,
-    IF: Feedback<I, S>,
-    IFR: Feedback<I, S>,
->>>>>>> cb50da1e
     I: VMInputT<VS, Loc, Addr, CI>,
     OF: Feedback<S>,
     S: HasClientPerfMonitor + HasCorpus + HasRand + HasMetadata + UsesInput<Input = I>,
@@ -227,7 +209,6 @@
 }
 
 /// Implement fuzzer trait for ItyFuzzer
-<<<<<<< HEAD
 impl<VS, Loc, Addr, Out, CS, IS, E, EM, F, IF, IFR, I, OF, S, ST, OT, CI> Fuzzer<E, EM, ST>
     for ItyFuzzer<VS, Loc, Addr, Out, CS, IS, F, IF, IFR, I, OF, S, OT, CI>
 where
@@ -240,35 +221,15 @@
     IFR: Feedback<S>,
     I: VMInputT<VS, Loc, Addr, CI>,
     OF: Feedback<S>,
-=======
-impl<'a, VS, Loc, Addr, Out, CS, IS, E, EM, F, IF, IFR, I, OF, S, ST, OT, CI>
-    Fuzzer<E, EM, I, S, ST>
-    for ItyFuzzer<'a, VS, Loc, Addr, Out, CS, IS, F, IF, IFR, I, OF, S, OT, CI>
-where
-    CS: Scheduler<I, S>,
-    IS: Scheduler<StagedVMState<Loc, Addr, VS, CI>, InfantStateState<Loc, Addr, VS, CI>>
-        + HasReportCorpus<InfantStateState<Loc, Addr, VS, CI>>,
-    EM: EventManager<E, I, S, Self>,
-    F: Feedback<I, S>,
-    IF: Feedback<I, S>,
-    IFR: Feedback<I, S>,
-    I: VMInputT<VS, Loc, Addr, CI>,
-    OF: Feedback<I, S>,
->>>>>>> cb50da1e
     S: HasClientPerfMonitor
         + HasExecutions
         + HasMetadata
         + HasCurrentInputIdx
         + HasRand
-<<<<<<< HEAD
         + HasCorpus
         + HasLastReportTime
         + UsesInput<Input = I>,
     ST: StagesTuple<E, EM, S, Self>,
-=======
-        + HasCorpus<I>,
-    ST: StagesTuple<E, EM, S, Self> + ?Sized,
->>>>>>> cb50da1e
     VS: Default + VMStateT,
     Addr: Serialize + DeserializeOwned + Debug + Clone,
     Loc: Serialize + DeserializeOwned + Debug + Clone,
@@ -402,7 +363,6 @@
 impl<VS, Loc, Addr, Out, E, EM, I, S, CS, IS, F, IF, IFR, OF, OT, CI> Evaluator<E, EM>
     for ItyFuzzer<VS, Loc, Addr, Out, CS, IS, F, IF, IFR, I, OF, S, OT, CI>
 where
-<<<<<<< HEAD
     CS: Scheduler<State = S>,
     IS: Scheduler<State = InfantStateState<Loc, Addr, VS, CI>> + HasReportCorpus<InfantStateState<Loc, Addr, VS, CI>>,
     F: Feedback<S>,
@@ -411,17 +371,6 @@
     E: Executor<EM, Self, State = S> + HasObservers<Observers = OT>,
     OT: ObserversTuple<S> + serde::Serialize + serde::de::DeserializeOwned,
     EM: EventManager<E, Self, State = S>,
-=======
-    CS: Scheduler<I, S>,
-    IS: Scheduler<StagedVMState<Loc, Addr, VS, CI>, InfantStateState<Loc, Addr, VS, CI>>
-        + HasReportCorpus<InfantStateState<Loc, Addr, VS, CI>>,
-    F: Feedback<I, S>,
-    IF: Feedback<I, S>,
-    IFR: Feedback<I, S>,
-    E: Executor<EM, I, S, Self> + HasObservers<I, OT, S>,
-    OT: ObserversTuple<I, S> + serde::Serialize + serde::de::DeserializeOwned,
-    EM: EventManager<E, I, S, Self>,
->>>>>>> cb50da1e
     I: VMInputT<VS, Loc, Addr, CI>,
     OF: Feedback<S>,
     S: HasClientPerfMonitor
@@ -497,13 +446,8 @@
         if is_infant_interesting && !reverted {
             state_idx = state.add_infant_state(
                 &state.get_execution_result().new_state.clone(),
-<<<<<<< HEAD
                 &mut self.infant_scheduler,
                 input.get_state_idx()
-=======
-                self.infant_scheduler,
-                input.get_state_idx(),
->>>>>>> cb50da1e
             );
 
             if self
@@ -633,17 +577,9 @@
                 .expect("Unable to write data");
                 f.write_all(b"\n").expect("Unable to write data");
 
-<<<<<<< HEAD
                 state.metadata_map_mut().get_mut::<BugMetadata>().unwrap().register_corpus_idx(
                     corpus_idx.into()
                 );
-=======
-                state
-                    .metadata_mut()
-                    .get_mut::<BugMetadata>()
-                    .unwrap()
-                    .register_corpus_idx(corpus_idx);
->>>>>>> cb50da1e
 
                 #[cfg(feature = "print_txn_corpus")]
                 {
