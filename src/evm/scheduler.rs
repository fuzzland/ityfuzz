--- conflicted
+++ resolved
@@ -1,12 +1,8 @@
-<<<<<<< HEAD
 use std::{
     collections::{HashMap, HashSet},
     fmt::Debug,
     marker::PhantomData,
 };
-=======
-use std::{collections::HashMap, fmt::Debug, marker::PhantomData};
->>>>>>> a74069a9
 
 // use std::collections::HashSet;
 /// Corpus schedulers for ItyFuzz
