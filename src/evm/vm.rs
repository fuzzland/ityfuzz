--- conflicted
+++ resolved
@@ -32,16 +32,8 @@
 use rand::random;
 
 use revm::db::BenchmarkDB;
-<<<<<<< HEAD
 use revm_interpreter::{BytecodeLocked, CallContext, CallScheme, Contract, Gas, InstructionResult, Interpreter, Memory, Stack};
 use revm_interpreter::InstructionResult::{ArbitraryExternalCallAddressBounded, ControlLeak};
-=======
-use revm_interpreter::InstructionResult::ControlLeak;
-use revm_interpreter::{
-    BytecodeLocked, CallContext, CallScheme, Contract, Gas, InstructionResult, Interpreter, Memory,
-    Stack,
-};
->>>>>>> b7b92218
 use revm_primitives::{Bytecode, LatestSpec};
 
 use core::ops::Range;
@@ -57,19 +49,14 @@
 use crate::evm::onchain::flashloan::FlashloanData;
 use crate::evm::types::{EVMAddress, EVMU256};
 use crate::evm::uniswap::generate_uniswap_router_call;
-use crate::evm::vm::Constraint::NoLiquidation;
 use crate::generic_vm::vm_executor::{ExecutionResult, GenericVM, MAP_SIZE};
 use crate::generic_vm::vm_state::VMStateT;
 use crate::invoke_middlewares;
 use crate::r#const::DEBUG_PRINT_PERCENT;
 use crate::state::{HasCaller, HasCurrentInputIdx, HasItyState};
 use serde::de::DeserializeOwned;
-<<<<<<< HEAD
 use crate::evm::vm::Constraint::{NoLiquidation, Value};
-use crate::{invoke_middlewares};
-=======
 use serde::{Deserialize, Serialize};
->>>>>>> b7b92218
 
 pub const MEM_LIMIT: u64 = 10 * 1024;
 const MAX_POST_EXECUTION: usize = 10;
@@ -105,12 +92,8 @@
 pub enum Constraint {
     Caller(EVMAddress),
     Contract(EVMAddress),
-<<<<<<< HEAD
     Value(EVMU256),
-    NoLiquidation
-=======
     NoLiquidation,
->>>>>>> b7b92218
 }
 
 /// A post execution context
@@ -755,11 +738,7 @@
         }
         let mut r = r.unwrap();
         match r.ret {
-<<<<<<< HEAD
-            ControlLeak | InstructionResult::ArbitraryExternalCallAddressBounded(_,_, _) => unsafe {
-=======
-            ControlLeak | InstructionResult::ArbitraryExternalCallAddressBounded(_, _) => unsafe {
->>>>>>> b7b92218
+            ControlLeak | InstructionResult::ArbitraryExternalCallAddressBounded(_, _, _) => unsafe {
                 if r.new_state.post_execution.len() + 1 > MAX_POST_EXECUTION {
                     return ExecutionResult {
                         output: r.output.to_vec(),
@@ -773,27 +752,15 @@
                     pes: leak_ctx,
                     must_step: match r.ret {
                         ControlLeak => false,
-<<<<<<< HEAD
-                        InstructionResult::ArbitraryExternalCallAddressBounded(_,_,_) => true,
-=======
-                        InstructionResult::ArbitraryExternalCallAddressBounded(_, _) => true,
->>>>>>> b7b92218
+                        InstructionResult::ArbitraryExternalCallAddressBounded(_, _,_) => true,
                         _ => unreachable!(),
                     },
 
                     constraints: match r.ret {
                         ControlLeak => vec![],
-<<<<<<< HEAD
                         InstructionResult::ArbitraryExternalCallAddressBounded(caller, target, value) => {
-                            vec![Constraint::Caller(caller), Constraint::Contract(target), Value(value), NoLiquidation]
-=======
-                        InstructionResult::ArbitraryExternalCallAddressBounded(caller, target) => {
-                            vec![
-                                Constraint::Caller(caller),
-                                Constraint::Contract(target),
-                                NoLiquidation,
+                            vec![Constraint::Caller(caller), Constraint::Contract(target), Value(value), NoLiquidation,
                             ]
->>>>>>> b7b92218
                         }
                         _ => unreachable!(),
                     },
@@ -832,11 +799,7 @@
                     | InstructionResult::Stop
                     | InstructionResult::ControlLeak
                     | InstructionResult::SelfDestruct
-<<<<<<< HEAD
-                    | InstructionResult::ArbitraryExternalCallAddressBounded(_,_,_ ) => false,
-=======
-                    | InstructionResult::ArbitraryExternalCallAddressBounded(_, _) => false,
->>>>>>> b7b92218
+                    | InstructionResult::ArbitraryExternalCallAddressBounded(_, _,_ ) => false,
                     _ => true,
                 },
                 new_state: StagedVMState::new_with_state(
