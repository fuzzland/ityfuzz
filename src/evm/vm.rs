/// EVM executor implementation
use itertools::Itertools;
use std::borrow::{Borrow, BorrowMut};
use std::cell::RefCell;
use std::cmp::{max, min};
use std::collections::{HashMap, HashSet};

use std::collections::hash_map::DefaultHasher;
use std::fmt::{Debug, Formatter};
use std::fs::OpenOptions;

use std::hash::{Hash, Hasher};
use std::io::Write;

use std::marker::PhantomData;
use std::ops::Deref;

use std::rc::Rc;
use std::str::FromStr;
use std::sync::Arc;

use crate::evm::types::{float_scale_to_u512, EVMU512};
use crate::input::{ConciseSerde, VMInputT};
use crate::state_input::StagedVMState;
use bytes::Bytes;

use libafl::prelude::{HasMetadata, HasRand};
use libafl::schedulers::Scheduler;
use libafl::state::{HasCorpus, State};

use primitive_types::{H256, U512};
use rand::random;

use revm::db::BenchmarkDB;
use revm_interpreter::{CallContext, CallScheme, Contract, InstructionResult, Interpreter};
use revm_interpreter::InstructionResult::ControlLeak;
use revm_primitives::{Bytecode, LatestSpec};

use crate::evm::bytecode_analyzer;
use crate::evm::host::{
    FuzzHost, CMP_MAP, COVERAGE_NOT_CHANGED, GLOBAL_CALL_CONTEXT, JMP_MAP, READ_MAP,
    RET_OFFSET, RET_SIZE, STATE_CHANGE, WRITE_MAP,
};
use crate::evm::input::{ConciseEVMInput, EVMInput, EVMInputT, EVMInputTy};
use crate::evm::middlewares::middleware::{Middleware, MiddlewareType};
use crate::evm::onchain::flashloan::FlashloanData;
use crate::evm::types::{EVMAddress, EVMU256};
use crate::evm::uniswap::generate_uniswap_router_call;
use crate::generic_vm::vm_executor::{ExecutionResult, GenericVM, MAP_SIZE};
use crate::generic_vm::vm_state::VMStateT;
use crate::r#const::DEBUG_PRINT_PERCENT;
use crate::state::{HasCaller, HasCurrentInputIdx, HasItyState};
use serde::{Deserialize, Serialize};
use serde::de::DeserializeOwned;
use serde_traitobject::Any;
use crate::evm::vm::Constraint::NoLiquidation;

<<<<<<< HEAD
const MAX_POST_EXECUTION: usize = 3;
=======
const MAX_POST_EXECUTION: usize = 10;
>>>>>>> 6cf708c8

/// Get the token context from the flashloan middleware,
/// which contains uniswap pairs of that token
#[macro_export]
macro_rules! get_token_ctx {
    ($flashloan_mid: expr, $token: expr) => {
        $flashloan_mid
            .flashloan_oracle
            .deref()
            .borrow()
            .known_tokens
            .get(&$token)
            .expect(format!("unknown token : {:?}", $token).as_str())
    };
}

/// A post execution constraint
#[derive(Serialize, Deserialize, Clone, Debug)]
pub enum Constraint {
    Caller(EVMAddress),
    Contract(EVMAddress),
    NoLiquidation
}

/// A post execution context
/// When control is leaked, we dump the current execution context. This context includes
/// all information needed to continue subsequent execution (e.g., stack, pc, memory, etc.)
/// Post execution context is attached to VM state if control is leaked.
///
/// When EVM input has `step` set to true, then we continue execution from the post
/// execution context available. If `step` is false, then we conduct reentrancy
/// (i.e., don't need to continue execution from the post execution context
/// but we execute the input directly
#[derive(Serialize, Deserialize, Clone, Debug)]
pub struct PostExecutionCtx {
    /// Stack snapshot of VM
    pub stack: Vec<EVMU256>,
    /// Memory snapshot of VM
    pub memory: Vec<u8>,

    /// Program counter
    pub pc: usize,
    /// Current offset of the output buffer
    pub output_offset: usize,
    /// Length of the output buffer
    pub output_len: usize,

    /// Call data of the current call
    pub call_data: Bytes,

    /// Call context of the current call
    pub address: EVMAddress,
    pub caller: EVMAddress,
    pub code_address: EVMAddress,
    pub apparent_value: EVMU256,

    pub must_step: bool,
    pub constraints: Vec<Constraint>,
}

impl PostExecutionCtx {
    /// Convert the post execution context to revm [`CallContext`]
    fn get_call_ctx(&self) -> CallContext {
        CallContext {
            address: self.address,
            caller: self.caller,
            apparent_value: self.apparent_value,
            code_address: self.code_address,
            scheme: CallScheme::Call,
        }
    }
}

#[derive(Serialize, Deserialize, Clone, Debug)]
pub struct EVMState {
    /// State of the EVM, which is mapping of EVMU256 slot to EVMU256 value for each contract
    pub state: HashMap<EVMAddress, HashMap<EVMU256, EVMU256>>,

    /// Post execution context
    /// If control leak happens, we add the post execution context to the VM state,
    /// which contains all information needed to continue execution.
    ///
    /// There can be more than one [`PostExecutionCtx`] when the control is leaked again
    /// on the incomplete state (i.e., double+ reentrancy)
    pub post_execution: Vec<PostExecutionCtx>,

    /// Flashloan information
    /// (e.g., how much flashloan is taken, and how much tokens are liquidated)
    pub flashloan_data: FlashloanData,

    /// Is bug() call in Solidity hit?
    pub bug_hit: bool,
    /// selftdestruct() call in Solidity hit?
    pub selfdestruct_hit: bool,
    /// bug type call in solidity type
    pub typed_bug: HashSet<String>,
}


pub trait EVMStateT {
    fn get_constraints(&self) -> Vec<Constraint>;
}

impl EVMStateT for EVMState {
    fn get_constraints(&self) -> Vec<Constraint> {
        match self.post_execution.last() {
            Some(i) => i.constraints.clone(),
            None => vec![],
        }
    }
}


impl Default for EVMState {
    /// Default VM state, containing empty state, no post execution context,
    /// and no flashloan usage
    fn default() -> Self {
        Self {
            state: HashMap::new(),
            post_execution: Vec::new(),
            flashloan_data: FlashloanData::new(),
            bug_hit: false,
            selfdestruct_hit: false,
            typed_bug: Default::default(),
        }
    }
}

impl VMStateT for EVMState {
    /// Calculate the hash of the VM state
    fn get_hash(&self) -> u64 {
        let mut s = DefaultHasher::new();
        for i in self.post_execution.iter() {
            i.pc.hash(&mut s);
            i.stack.hash(&mut s);
        }
        for i in self.state.iter().sorted_by_key(|k| k.0) {
            i.0 .0.hash(&mut s);
            for j in i.1.iter() {
                j.0.hash(&mut s);
                j.1.hash(&mut s);
            }
        }
        s.finish()
    }

    /// Check whether current state has post execution context
    /// This can also used to check whether a state is intermediate state (i.e., not yet
    /// finished execution)
    fn has_post_execution(&self) -> bool {
        self.post_execution.len() > 0
    }

    /// Get length needed for return data length of the call that leads to control leak
    fn get_post_execution_needed_len(&self) -> usize {
        self.post_execution.last().unwrap().output_len
    }

    /// Get the PC of last post execution context
    fn get_post_execution_pc(&self) -> usize {
        match self.post_execution.last() {
            Some(i) => i.pc,
            None => 0,
        }
    }

    /// Get amount of post execution context
    fn get_post_execution_len(&self) -> usize {
        self.post_execution.len()
    }

    /// Get flashloan information
    #[cfg(feature = "full_trace")]
    fn get_flashloan(&self) -> String {
        format!(
            "earned: {:?}, owed: {:?}",
            self.flashloan_data.earned, self.flashloan_data.owed
        )
    }

    fn as_any(&self) -> &dyn std::any::Any {
        self
    }
}

impl EVMState {
    /// Create a new EVM state, containing empty state, no post execution context
    pub(crate) fn new() -> Self {
        Self {
            state: HashMap::new(),
            post_execution: vec![],
            flashloan_data: FlashloanData::new(),
            bug_hit: false,
            selfdestruct_hit: false,
            typed_bug: Default::default(),
        }
    }

    /// Get all storage slots of a specific contract
    pub fn get(&self, address: &EVMAddress) -> Option<&HashMap<EVMU256, EVMU256>> {
        self.state.get(address)
    }

    /// Get all storage slots of a specific contract (mutable)
    pub fn get_mut(&mut self, address: &EVMAddress) -> Option<&mut HashMap<EVMU256, EVMU256>> {
        self.state.get_mut(address)
    }

    /// Insert all storage slots of a specific contract
    pub fn insert(&mut self, address: EVMAddress, storage: HashMap<EVMU256, EVMU256>) {
        self.state.insert(address, storage);
    }
}

/// Is current EVM execution fast call
pub static mut IS_FAST_CALL: bool = false;

/// Is current EVM execution fast call (static)
/// - Fast call is a call that does not change the state of the contract
pub static mut IS_FAST_CALL_STATIC: bool = false;

/// EVM executor, wrapper of revm
#[derive(Debug, Clone)]
pub struct EVMExecutor<I, S, VS, CI>
where
    S: State + HasCaller<EVMAddress> + Debug + Clone + 'static,
    I: VMInputT<VS, EVMAddress, EVMAddress, ConciseEVMInput> + EVMInputT,
    VS: VMStateT,
{
    /// Host providing the blockchain environment (e.g., writing/reading storage), needed by revm
    pub host: FuzzHost<VS, I, S>,
    /// [Depreciated] Deployer address
    deployer: EVMAddress,
    /// Known arbitrary (caller,pc)
    pub _known_arbitrary: HashSet<(EVMAddress, usize)>,
    phandom: PhantomData<(I, S, VS, CI)>,
}

/// Execution result that may have control leaked
/// Contains raw information of revm output and execution
#[derive(Clone, Debug)]
pub struct IntermediateExecutionResult {
    /// Output of the execution
    pub output: Bytes,
    /// The new state after execution
    pub new_state: EVMState,
    /// Program counter after execution
    pub pc: usize,
    /// Return value after execution
    pub ret: InstructionResult,
    /// Stack after execution
    pub stack: Vec<EVMU256>,
    /// Memory after execution
    pub memory: Vec<u8>,
}

impl<VS, I, S, CI> EVMExecutor<I, S, VS, CI>
where
    I: VMInputT<VS, EVMAddress, EVMAddress, ConciseEVMInput> + EVMInputT + 'static,
    S: State
        + HasRand
        + HasCorpus<I>
        + HasItyState<EVMAddress, EVMAddress, VS, ConciseEVMInput>
        + HasMetadata
        + HasCaller<EVMAddress>
        + HasCurrentInputIdx
        + Default
        + Clone
        + Debug
        + 'static,
    VS: Default + VMStateT + 'static,
    CI: Serialize + DeserializeOwned + Debug + Clone + ConciseSerde,
{
    /// Create a new EVM executor given a host and deployer address
    pub fn new(fuzz_host: FuzzHost<VS, I, S>, deployer: EVMAddress) -> Self {
        Self {
            host: fuzz_host,
            deployer,
            _known_arbitrary: Default::default(),
            phandom: PhantomData,
        }
    }

    /// Execute from a specific program counter and context
    ///
    /// `call_ctx` is the context of the call (e.g., caller address, callee address, etc.)
    /// `vm_state` is the VM state to execute on
    /// `data` is the input (function hash + serialized ABI args)
    /// `input` is the additional input information (e.g., access pattern, etc.)
    ///     If post execution context exists, then this is the return buffer of the call that leads
    ///     to control leak. This is like we are fuzzing the subsequent execution wrt the return
    ///     buffer of the control leak call.
    /// `post_exec` is the post execution context to use, if any
    ///     If `post_exec` is `None`, then the execution is from the beginning, otherwise it is from
    ///     the post execution context.
    pub fn execute_from_pc(
        &mut self,
        call_ctx: &CallContext,
        vm_state: &EVMState,
        data: Bytes,
        input: &I,
        post_exec: Option<PostExecutionCtx>,
        mut state: &mut S,
        cleanup: bool
    ) -> IntermediateExecutionResult {
        // Initial setups
        if cleanup {
            self.host.coverage_changed = false;
            self.host.bug_hit = false;
            self.host.selfdestruct_hit = false;
            self.host.current_typed_bug = vec![];
            // Initially, there is no state change
            unsafe {
                STATE_CHANGE = false;
            }
        }

        self.host.evmstate = vm_state.clone();
        self.host.env = input.get_vm_env().clone();
        self.host.access_pattern = input.get_access_pattern().clone();
        self.host.call_count = 0;
        self.host.randomness = input.get_randomness();
        let mut repeats = input.get_repeat();
        // Ensure that the call context is correct
        unsafe {
            GLOBAL_CALL_CONTEXT = Some(call_ctx.clone());
        }

        // Get the bytecode
        let mut bytecode = match self
            .host
            .code
            .get(&call_ctx.code_address) {
            Some(i) => i.clone(),
            None => {
                println!("no code @ {:?}, did you forget to deploy?", call_ctx.code_address);
                return IntermediateExecutionResult {
                    output: Bytes::new(),
                    new_state: EVMState::default(),
                    pc: 0,
                    ret: InstructionResult::Revert,
                    stack: Default::default(),
                    memory: Default::default(),
                };
            }
        };

        // Create the interpreter
        let mut interp = if let Some(ref post_exec_ctx) = post_exec {
            // If there is a post execution context, then we need to create the interpreter from
            // the post execution context
            repeats = 1;
            unsafe {
                // setup the pc, memory, and stack as the post execution context
                let new_pc = post_exec_ctx.pc;
                let call = Contract::new_with_context_analyzed(
                    post_exec_ctx.call_data.clone(),
                    bytecode,
                    call_ctx,
                );
                let new_ip = call.bytecode.as_ptr().add(new_pc);
                let mut interp = Interpreter::new(call, 1e10 as u64, false);
                for v in post_exec_ctx.stack.clone() {
                    interp.stack.push(v);
                }
                interp.instruction_pointer = new_ip;
                interp.memory.resize(max(
                    post_exec_ctx.output_offset + post_exec_ctx.output_len,
                    post_exec_ctx.memory.len(),
                ));
                interp.memory.set(0, &post_exec_ctx.memory);
                interp.memory.set(
                    post_exec_ctx.output_offset,
                    &data[4..min(post_exec_ctx.output_len + 4, data.len())],
                );
                // set return buffer as the input
                // we remove the first 4 bytes because the first 4 bytes is the function hash (00000000 here)
                interp.return_data_buffer = data.slice(4..);
                interp
            }
        } else {
            // if there is no post execution context, then we create the interpreter from the
            // beginning
            let call = Contract::new_with_context_analyzed(data, bytecode, call_ctx);
            Interpreter::new(call, 1e10 as u64, false)
        };

        // Execute the contract for `repeats` times or until revert
        let mut r = InstructionResult::Stop;
        for v in 0..repeats - 1 {
            // println!("repeat: {:?}", v);
            r = self.host.run_inspect(&mut interp, state);
            interp.stack.data.clear();
            interp.memory.data.clear();
            interp.instruction_pointer = interp.contract.bytecode.as_ptr();
            if r == InstructionResult::Revert {
                interp.return_range = 0..0;
                break;
            }
        }
        if r != InstructionResult::Revert {
            r = self.host.run_inspect(&mut interp, state);
        }

        // Build the result
        let mut result = IntermediateExecutionResult {
            output: interp.return_value(),
            new_state: self.host.evmstate.clone(),
            pc: interp.program_counter(),
            ret: r,
            stack: interp.stack.data().clone(),
            memory: interp.memory.data().clone(),
        };

        // [todo] remove this
        unsafe {
            if self.host.coverage_changed {
                COVERAGE_NOT_CHANGED = 0;
            } else {
                COVERAGE_NOT_CHANGED += 1;
            }
        }

        // hack to record txn value
        #[cfg(feature = "flashloan_v2")]
        match self.host.flashloan_middleware {
            Some(ref m) => m
                .deref()
                .borrow_mut()
                .analyze_call(input, &mut result.new_state.flashloan_data),
            None => (),
        }

        #[cfg(not(feature = "flashloan_v2"))]
        {
            result.new_state.flashloan_data.owed +=
                EVMU512::from(call_ctx.apparent_value) * float_scale_to_u512(1.0, 5);
        }

        // remove all concolic hosts
        self.host
            .middlewares
            .deref()
            .borrow_mut()
            .retain(|k, _| *k != MiddlewareType::Concolic);

        result
    }

    /// Conduct a fast call that does not write to the feedback
    fn fast_call(
        &mut self,
        address: EVMAddress,
        data: Bytes,
        vm_state: &VS,
        state: &mut S,
        value: EVMU256,
        from: EVMAddress,
    ) -> IntermediateExecutionResult {
        unsafe {
            IS_FAST_CALL = true;
        }
        // println!("fast call: {:?} {:?} with {}", address, hex::encode(data.to_vec()), value);
        let call = Contract::new_with_context_analyzed(
            data,
            self.host
                .code
                .get(&address)
                .expect(&*format!("no code {:?}", address))
                .clone(),
            &CallContext {
                address,
                caller: from,
                code_address: address,
                apparent_value: value,
                scheme: CallScheme::Call,
            },
        );
        unsafe {
            self.host.evmstate = vm_state
                .as_any()
                .downcast_ref_unchecked::<EVMState>()
                .clone();
        }
        let mut interp = Interpreter::new(call, 1e10 as u64, false);
        let ret = self.host.run_inspect(&mut interp, state);
        unsafe {
            IS_FAST_CALL = false;
        }
        IntermediateExecutionResult {
            output: interp.return_value(),
            new_state: self.host.evmstate.clone(),
            pc: interp.program_counter(),
            ret,
            stack: Default::default(),
            memory: Default::default(),
        }
    }

    /// Execute a transaction, wrapper of [`EVMExecutor::execute_from_pc`]
    fn execute_abi(
        &mut self,
        input: &I,
        state: &mut S,
    ) -> ExecutionResult<EVMAddress, EVMAddress, VS, Vec<u8>, CI> {
        // Get necessary info from input
        let mut vm_state = unsafe {
            input
                .get_state()
                .as_any()
                .downcast_ref_unchecked::<EVMState>()
                .clone()
        };

        let mut r = None;
        let mut is_step = input.is_step();
        let mut data = Bytes::from(input.to_bytes());
        // use direct data (mostly used for debugging) if there is no data
        if data.len() == 0 {
            data = Bytes::from(input.get_direct_data());
        }

        let mut cleanup = true;

        loop {
            // Execute the transaction
            let exec_res = if is_step {
                let mut post_exec = vm_state.post_execution.pop().unwrap().clone();
                self.host.origin = post_exec.caller;
                // we need push the output of CALL instruction
                post_exec.stack.push(EVMU256::from(1));
                // post_exec.pc += 1;
                self.execute_from_pc(
                    &post_exec.get_call_ctx(),
                    &vm_state,
                    data,
                    input,
                    Some(post_exec),
                    state,
                    cleanup
                )
            } else {
                let caller = input.get_caller();
                let value = input.get_txn_value().unwrap_or(EVMU256::ZERO);
                let contract_address = input.get_contract();
                self.host.origin = caller;
                self.execute_from_pc(
                    &CallContext {
                        address: contract_address,
                        caller,
                        code_address: contract_address,
                        apparent_value: value,
                        scheme: CallScheme::Call,
                    },
                    &vm_state,
                    data,
                    input,
                    None,
                    state,
                    cleanup
                )
            };
            let need_step = exec_res.new_state.post_execution.len() > 0 && exec_res.new_state.post_execution.last().unwrap().must_step;
            if (exec_res.ret == InstructionResult::Return || exec_res.ret == InstructionResult::Stop) && need_step {
                is_step = true;
                data = Bytes::from([vec![0; 4], exec_res.output.to_vec()].concat());
                // we dont need to clean up bug info and state info
                cleanup = false;
            } else {
                r = Some(exec_res);
                break;
            }
        }
        let mut r = r.unwrap();
        match r.ret {
            ControlLeak | InstructionResult::ArbitraryExternalCallAddressBounded(_,_) => unsafe {
                let global_ctx = GLOBAL_CALL_CONTEXT
                    .clone()
                    .expect("global call context should be set");
                if r.new_state.post_execution.len() + 1 > MAX_POST_EXECUTION {
                    return ExecutionResult {
                        output: r.output.to_vec(),
                        reverted: true,
                        new_state: StagedVMState::new_uninitialized(),
                        additional_info: None,
                    };
                }
                r.new_state.post_execution.push(PostExecutionCtx {
                    stack: r.stack,
                    pc: r.pc,
                    output_offset: RET_OFFSET,
                    output_len: RET_SIZE,

                    call_data: Default::default(),

                    address: global_ctx.address,
                    caller: global_ctx.caller,
                    code_address: global_ctx.code_address,
                    apparent_value: global_ctx.apparent_value,

                    memory: r.memory,

                    // must step only when arbitrary external call because the caller
                    // can only call the function once
                    must_step: match r.ret {
                        ControlLeak => false,
                        InstructionResult::ArbitraryExternalCallAddressBounded(_,_) => true,
                        _ => unreachable!(),
                    },

                    constraints: match r.ret {
                        ControlLeak => vec![],
                        InstructionResult::ArbitraryExternalCallAddressBounded(caller, target) => {
                            vec![Constraint::Caller(caller), Constraint::Contract(target), NoLiquidation]
                        }
                        _ => unreachable!(),
                    },
                });
            },
            _ => {}
        }

        r.new_state.bug_hit = vm_state.bug_hit || self.host.bug_hit;
        r.new_state.selfdestruct_hit = vm_state.selfdestruct_hit || self.host.selfdestruct_hit;
        r.new_state.typed_bug = HashSet::from_iter(
            vm_state.typed_bug.iter().cloned().chain(
                self.host.current_typed_bug.iter().cloned()
            )
        );

        unsafe {
            ExecutionResult {
                output: r.output.to_vec(),
                reverted: match r.ret {
                    InstructionResult::Return | InstructionResult::Stop | InstructionResult::ControlLeak
                    | InstructionResult::SelfDestruct
                    | InstructionResult::ArbitraryExternalCallAddressBounded(_,_) => false,
                    _ => true,
                },
                new_state: StagedVMState::new_with_state(
                    VMStateT::as_any(&mut r.new_state)
                        .downcast_ref_unchecked::<VS>()
                        .clone(),
                ),
                additional_info: if r.ret == ControlLeak {
                    Some(vec![self.host.call_count as u8])
                } else {
                    None
                },
            }
        }
    }

    pub fn reexecute_with_middleware(
        &mut self,
        input: &I,
        state: &mut S,
        middleware: Rc<RefCell<dyn Middleware<VS, I, S>>>,
    ) {
        self.host.add_middlewares(middleware.clone());
        self.execute(input, state);
        self.host.remove_middlewares(middleware);
    }
}

pub static mut IN_DEPLOY: bool = false;

impl<VS, I, S, CI> GenericVM<VS, Bytecode, Bytes, EVMAddress, EVMAddress, EVMU256, Vec<u8>, I, S, CI>
    for EVMExecutor<I, S, VS, CI>
where
    I: VMInputT<VS, EVMAddress, EVMAddress, ConciseEVMInput> + EVMInputT + 'static,
    S: State
        + HasRand
        + HasCorpus<I>
        + HasItyState<EVMAddress, EVMAddress, VS, ConciseEVMInput>
        + HasMetadata
        + HasCaller<EVMAddress>
        + HasCurrentInputIdx
        + Default
        + Clone
        + Debug
        + 'static,
    VS: VMStateT + Default + 'static,
    CI: Serialize + DeserializeOwned + Debug + Clone + ConciseSerde
{
    /// Deploy a contract
    fn deploy(
        &mut self,
        code: Bytecode,
        constructor_args: Option<Bytes>,
        deployed_address: EVMAddress,
        state: &mut S,
    ) -> Option<EVMAddress> {
        let deployer = Contract::new(
            constructor_args.unwrap_or(Bytes::new()),
            code,
            deployed_address,
            self.deployer,
            EVMU256::from(0),
        );
        // disable middleware for deployment
        unsafe {
            IN_DEPLOY = true;
        }
        let mut interp = Interpreter::new(deployer, 1e10 as u64, false);
        let mut dummy_state = S::default();
        let r = self.host.run_inspect(&mut interp, &mut dummy_state);
        unsafe {
            IN_DEPLOY = false;
        }
        if r != InstructionResult::Return {
            println!("deploy failed: {:?}", r);
            return None;
        }
        println!(
            "deployer = 0x{} contract = {:?}",
            hex::encode(self.deployer),
            hex::encode(interp.return_value())
        );
        let contract_code = Bytecode::new_raw(interp.return_value());
        bytecode_analyzer::add_analysis_result_to_state(&contract_code, state);
        self.host.set_code(deployed_address, contract_code, state);
        Some(deployed_address)
    }

    /// Execute an input (transaction)
    #[cfg(not(feature = "flashloan_v2"))]
    fn execute(
        &mut self,
        input: &I,
        state: &mut S,
    ) -> ExecutionResult<EVMAddress, EVMAddress, VS, Vec<u8>, CI> {
        self.execute_abi(input, state)
    }

    /// Execute an input (can be transaction or borrow)
    #[cfg(feature = "flashloan_v2")]
    fn execute(
        &mut self,
        input: &I,
        state: &mut S,
    ) -> ExecutionResult<EVMAddress, EVMAddress, VS, Vec<u8>, CI> {
        match input.get_input_type() {
            // buy (borrow because we have infinite ETH) tokens with ETH using uniswap
            EVMInputTy::Borrow => {
                let token = input.get_contract();

                let path_idx = input.get_randomness()[0] as usize;
                // generate the call to uniswap router for buying tokens using ETH
                let call_info = generate_uniswap_router_call(
                    get_token_ctx!(
                        self.host
                            .flashloan_middleware
                            .as_ref()
                            .unwrap()
                            .deref()
                            .borrow(),
                        token
                    ),
                    path_idx,
                    input.get_txn_value().unwrap(),
                    input.get_caller(),
                );
                // execute the transaction to get the state with the token borrowed
                match call_info {
                    Some((abi, value, target)) => {
                        let bys = abi.get_bytes();
                        let mut res = self.fast_call(
                            target,
                            Bytes::from(bys),
                            input.get_state(),
                            state,
                            value,
                            input.get_caller(),
                        );
                        #[cfg(feature = "flashloan_v2")]
                        match self.host.flashloan_middleware {
                            Some(ref m) => m
                                .deref()
                                .borrow_mut()
                                .analyze_call(input, &mut res.new_state.flashloan_data),
                            None => (),
                        }
                        unsafe {
                            ExecutionResult {
                                output: res.output.to_vec(),
                                reverted: res.ret != InstructionResult::Return
                                    && res.ret != InstructionResult::Stop
                                    && res.ret != InstructionResult::ControlLeak,
                                new_state: StagedVMState::new_with_state(
                                    VMStateT::as_any(&mut res.new_state)
                                        .downcast_ref_unchecked::<VS>()
                                        .clone(),
                                ),
                                additional_info: None,
                            }
                        }
                    }
                    None => ExecutionResult {
                        // we don't have enough liquidity to buy the token
                        output: vec![],
                        reverted: false,
                        new_state: StagedVMState::new_with_state(input.get_state().clone()),
                        additional_info: None,
                    },
                }
            }
            EVMInputTy::Liquidate => {
                unreachable!("liquidate should be handled by middleware");
            }
            EVMInputTy::ABI => self.execute_abi(input, state),
            EVMInputTy::ArbitraryCallBoundedAddr => {
                assert!(input.is_step() == false);
                assert!(input.get_state().has_post_execution() == true);
                self.execute_abi(input, state)
            },
        }
    }

    /// Execute a static call
    fn fast_static_call(
        &mut self,
        data: &Vec<(EVMAddress, Bytes)>,
        vm_state: &VS,
        state: &mut S,
    ) -> Vec<Vec<u8>> {
        unsafe {
            IS_FAST_CALL_STATIC = true;
            self.host.evmstate = vm_state
                .as_any()
                .downcast_ref_unchecked::<EVMState>()
                .clone();
            self.host.bug_hit = false;
            self.host.selfdestruct_hit = false;
            self.host.call_count = 0;
            self.host.current_typed_bug = vec![];
            self.host.randomness = vec![9];
        }

        let res = data.iter()
            .map(|(address, by)| {
                let ctx = CallContext {
                    address: *address,
                    caller: Default::default(),
                    code_address: *address,
                    apparent_value: Default::default(),
                    scheme: CallScheme::StaticCall,
                };
                let code = self.host.code.get(&address).expect("no code").clone();
                let call = Contract::new_with_context_analyzed(by.clone(), code.clone(), &ctx);
                let mut interp = Interpreter::new(call, 1e10 as u64, false);
                let ret = self.host.run_inspect(&mut interp, state);
                if ret == InstructionResult::Revert {
                    vec![]
                } else {
                    interp.return_value().to_vec()
                }
            })
            .collect::<Vec<Vec<u8>>>();

        unsafe {
            IS_FAST_CALL_STATIC = false;
        }
        res
    }

    fn get_jmp(&self) -> &'static mut [u8; MAP_SIZE] {
        unsafe { &mut JMP_MAP }
    }

    fn get_read(&self) -> &'static mut [bool; MAP_SIZE] {
        unsafe { &mut READ_MAP }
    }

    fn get_write(&self) -> &'static mut [u8; MAP_SIZE] {
        unsafe { &mut WRITE_MAP }
    }

    fn get_cmp(&self) -> &'static mut [EVMU256; MAP_SIZE] {
        unsafe { &mut CMP_MAP }
    }

    fn state_changed(&self) -> bool {
        unsafe { STATE_CHANGE }
    }
}

mod tests {
    use crate::evm::host::{FuzzHost, JMP_MAP};
    use crate::evm::input::{ConciseEVMInput, EVMInput, EVMInputTy};
    use crate::evm::mutator::AccessPattern;
    use crate::evm::types::{generate_random_address, EVMFuzzState, EVMU256};
    use crate::evm::vm::{EVMExecutor, EVMState};
    use crate::generic_vm::vm_executor::{GenericVM, MAP_SIZE};
    use crate::state::FuzzState;
    use crate::state_input::StagedVMState;
    use bytes::Bytes;
    use libafl::prelude::{tuple_list, StdScheduler};
    use revm_primitives::Bytecode;
    use std::cell::RefCell;
    use std::path::Path;
    use std::rc::Rc;
    use std::sync::Arc;

    #[test]
    fn test_fuzz_executor() {
        let mut state: EVMFuzzState = FuzzState::new(0);
        let path = Path::new("work_dir");
        if !path.exists() {
            std::fs::create_dir(path).unwrap();
        }
        let mut evm_executor: EVMExecutor<EVMInput, EVMFuzzState, EVMState, ConciseEVMInput> = EVMExecutor::new(
            FuzzHost::new(Arc::new(StdScheduler::new()), "work_dir".to_string()),
            generate_random_address(&mut state),
        );
        let mut observers = tuple_list!();
        let mut vm_state = EVMState::new();

        /*
        contract main {
            function process(uint8 a) public {
                require(a < 2, "2");
            }
        }
        */
        let deployment_bytecode = hex::decode("608060405234801561001057600080fd5b506102ad806100206000396000f3fe608060405234801561001057600080fd5b506004361061002b5760003560e01c806390b6e33314610030575b600080fd5b61004a60048036038101906100459190610123565b610060565b60405161005791906101e9565b60405180910390f35b606060028260ff16106100a8576040517f08c379a000000000000000000000000000000000000000000000000000000000815260040161009f90610257565b60405180910390fd5b6040518060400160405280600f81526020017f48656c6c6f20436f6e74726163747300000000000000000000000000000000008152509050919050565b600080fd5b600060ff82169050919050565b610100816100ea565b811461010b57600080fd5b50565b60008135905061011d816100f7565b92915050565b600060208284031215610139576101386100e5565b5b60006101478482850161010e565b91505092915050565b600081519050919050565b600082825260208201905092915050565b60005b8381101561018a57808201518184015260208101905061016f565b83811115610199576000848401525b50505050565b6000601f19601f8301169050919050565b60006101bb82610150565b6101c5818561015b565b93506101d581856020860161016c565b6101de8161019f565b840191505092915050565b6000602082019050818103600083015261020381846101b0565b905092915050565b7f3200000000000000000000000000000000000000000000000000000000000000600082015250565b600061024160018361015b565b915061024c8261020b565b602082019050919050565b6000602082019050818103600083015261027081610234565b905091905056fea264697066735822122025c2570c6b62c0201c750ff809bdc45aad0eae99133699dec80912878b9cc33064736f6c634300080f0033").unwrap();

        let deployment_loc = evm_executor
            .deploy(
                Bytecode::new_raw(Bytes::from(deployment_bytecode)),
                None,
                generate_random_address(&mut state),
                &mut FuzzState::new(0),
            )
            .unwrap();

        println!("deployed to address: {:?}", deployment_loc);

        let function_hash = hex::decode("90b6e333").unwrap();

        let input_0 = EVMInput {
            caller: generate_random_address(&mut state),
            contract: deployment_loc,
            data: None,
            sstate: StagedVMState::new_uninitialized(),
            sstate_idx: 0,
            txn_value: Some(EVMU256::ZERO),
            step: false,
            env: Default::default(),
            access_pattern: Rc::new(RefCell::new(AccessPattern::new())),
            #[cfg(feature = "flashloan_v2")]
            liquidation_percent: 0,
            direct_data: Bytes::from(
                [
                    function_hash.clone(),
                    hex::decode("0000000000000000000000000000000000000000000000000000000000000000")
                        .unwrap(),
                ]
                .concat(),
            ),
            #[cfg(feature = "flashloan_v2")]
            input_type: EVMInputTy::ABI,
            randomness: vec![],
            repeat: 1,
        };

        let mut state = FuzzState::new(0);

        // process(0)
        let execution_result_0 = evm_executor.execute(&input_0, &mut state);
        let mut know_map: Vec<u8> = vec![0; MAP_SIZE];

        for i in 0..MAP_SIZE {
            know_map[i] = unsafe { JMP_MAP[i] };
            unsafe { JMP_MAP[i] = 0 };
        }
        assert_eq!(execution_result_0.reverted, false);

        // process(5)

        let input_5 = EVMInput {
            caller: generate_random_address(&mut state),
            contract: deployment_loc,
            data: None,
            sstate: StagedVMState::new_uninitialized(),
            sstate_idx: 0,
            txn_value: Some(EVMU256::ZERO),
            step: false,
            env: Default::default(),
            access_pattern: Rc::new(RefCell::new(AccessPattern::new())),
            #[cfg(feature = "flashloan_v2")]
            liquidation_percent: 0,
            direct_data: Bytes::from(
                [
                    function_hash.clone(),
                    hex::decode("0000000000000000000000000000000000000000000000000000000000000005")
                        .unwrap(),
                ]
                .concat(),
            ),
            #[cfg(feature = "flashloan_v2")]
            input_type: EVMInputTy::ABI,
            randomness: vec![],
            repeat: 1,
        };

        let execution_result_5 = evm_executor.execute(&input_5, &mut state);

        // checking cmp map about coverage
        let mut cov_changed = false;
        for i in 0..MAP_SIZE {
            let hit = unsafe { JMP_MAP[i] };
            if hit != know_map[i] && hit != 0 {
                println!("jmp_map[{}] = known: {}; new: {}", i, know_map[i], hit);
                unsafe { JMP_MAP[i] = 0 };
                cov_changed = true;
            }
        }
        assert_eq!(cov_changed, true);
        assert_eq!(execution_result_5.reverted, true);
    }
}<|MERGE_RESOLUTION|>--- conflicted
+++ resolved
@@ -55,11 +55,7 @@
 use serde_traitobject::Any;
 use crate::evm::vm::Constraint::NoLiquidation;
 
-<<<<<<< HEAD
-const MAX_POST_EXECUTION: usize = 3;
-=======
 const MAX_POST_EXECUTION: usize = 10;
->>>>>>> 6cf708c8
 
 /// Get the token context from the flashloan middleware,
 /// which contains uniswap pairs of that token
