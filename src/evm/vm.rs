--- conflicted
+++ resolved
@@ -769,11 +769,7 @@
         }
         let mut r = r.unwrap();
         match r.ret {
-<<<<<<< HEAD
             ControlLeak | InstructionResult::ArbitraryExternalCallAddressBounded(_, _, _) | InstructionResult::AddressUnboundedStaticCall => unsafe {
-=======
-            ControlLeak | InstructionResult::ArbitraryExternalCallAddressBounded(_, _, _) => {
->>>>>>> 9fa074c5
                 if r.new_state.post_execution.len() + 1 > MAX_POST_EXECUTION {
                     return ExecutionResult {
                         output: r.output.to_vec(),
@@ -844,7 +840,6 @@
                 reverted: !matches!(
                     r.ret,
                     InstructionResult::Return
-<<<<<<< HEAD
                     | InstructionResult::Stop
                     | InstructionResult::ControlLeak
                     | InstructionResult::SelfDestruct
@@ -852,13 +847,6 @@
                     | InstructionResult::ArbitraryExternalCallAddressBounded(_, _, _) => false,
                     _ => true,
                 },
-=======
-                        | InstructionResult::Stop
-                        | InstructionResult::ControlLeak
-                        | InstructionResult::SelfDestruct
-                        | InstructionResult::ArbitraryExternalCallAddressBounded(_, _, _)
-                ),
->>>>>>> 9fa074c5
                 new_state: StagedVMState::new_with_state(
                     VMStateT::as_any(&r.new_state)
                         .downcast_ref_unchecked::<VS>()
