use crate::evm::bytecode_analyzer;
use crate::evm::input::{ConciseEVMInput, EVMInput, EVMInputT, EVMInputTy};
use crate::evm::middlewares::middleware::{add_corpus, CallMiddlewareReturn, Middleware, MiddlewareType};
use crate::evm::mutator::AccessPattern;

use crate::evm::onchain::flashloan::register_borrow_txn;
use crate::evm::onchain::flashloan::{Flashloan, FlashloanData};
use bytes::Bytes;
use itertools::Itertools;
use libafl::prelude::{HasCorpus, Scheduler, HasRand, HasMetadata};
use libafl::state::State;
use primitive_types::H256;
use revm::db::BenchmarkDB;
use revm_interpreter::InstructionResult::{Continue, Return, Revert};


use std::cell::RefCell;
use std::collections::hash_map::DefaultHasher;
use std::collections::{HashMap, HashSet};
use std::fmt::{Debug, Formatter};
use std::fs::OpenOptions;
use std::hash::Hash;
use std::hash::Hasher;
use std::io::Write;
use std::ops::Deref;
use std::rc::Rc;
use std::str::FromStr;
use std::sync::Arc;
use std::time::{SystemTime, UNIX_EPOCH};
use hex::FromHex;
use revm_interpreter::{BytecodeLocked, CallContext, CallInputs, CallScheme, Contract, CreateInputs, Gas, Host, InstructionResult, Interpreter, SelfDestructResult};
use revm_interpreter::analysis::to_analysed;
use revm_primitives::{B256, Bytecode, Env, LatestSpec, Spec};
use crate::evm::types::{as_u64, bytes_to_u64, EVMAddress, EVMU256, generate_random_address, is_zero};

use crate::evm::uniswap::{generate_uniswap_router_call, TokenContext};
use crate::evm::vm::{EVMState, IN_DEPLOY, IS_FAST_CALL_STATIC};
use crate::generic_vm::vm_executor::{ExecutionResult, GenericVM, MAP_SIZE};
use crate::generic_vm::vm_state::VMStateT;
use crate::input::VMInputT;

use crate::state::{HasCaller, HasCurrentInputIdx, HasHashToAddress, HasItyState};
use revm_primitives::{SpecId, FrontierSpec, HomesteadSpec, TangerineSpec, SpuriousDragonSpec, ByzantiumSpec,
                      PetersburgSpec, IstanbulSpec, BerlinSpec, LondonSpec, MergeSpec, ShanghaiSpec};
use crate::evm::abi::get_abi_type_boxed;
use crate::evm::contract_utils::extract_sig_from_contract;
use crate::evm::corpus_initializer::ABIMap;
use crate::evm::onchain::abi_decompiler::fetch_abi_heimdall;
use crate::handle_contract_insertion;
use crate::state_input::StagedVMState;


pub static mut JMP_MAP: [u8; MAP_SIZE] = [0; MAP_SIZE];

// dataflow
pub static mut READ_MAP: [bool; MAP_SIZE] = [false; MAP_SIZE];
pub static mut WRITE_MAP: [u8; MAP_SIZE] = [0; MAP_SIZE];

// cmp
pub static mut CMP_MAP: [EVMU256; MAP_SIZE] = [EVMU256::MAX; MAP_SIZE];

pub static mut ABI_MAX_SIZE: [usize; MAP_SIZE] = [0; MAP_SIZE];
pub static mut STATE_CHANGE: bool = false;

pub const RW_SKIPPER_PERCT_IDX: usize = 100;
pub const RW_SKIPPER_AMT: usize = MAP_SIZE - RW_SKIPPER_PERCT_IDX;

// How mant iterations the coverage is the same
pub static mut COVERAGE_NOT_CHANGED: u32 = 0;
pub static mut RET_SIZE: usize = 0;
pub static mut RET_OFFSET: usize = 0;
pub static mut GLOBAL_CALL_CONTEXT: Option<CallContext> = None;
pub static mut GLOBAL_CALL_DATA: Option<CallContext> = None;

pub static mut PANIC_ON_BUG: bool = false;
// for debugging purpose, return ControlLeak when the calls amount exceeds this value
pub static mut CALL_UNTIL: u32 = u32::MAX;

/// Shall we dump the contract calls
pub static mut WRITE_RELATIONSHIPS: bool = false;

const SCRIBBLE_EVENT_HEX: [u8; 32] = [0xb4,0x26,0x04,0xcb,0x10,0x5a,0x16,0xc8,0xf6,0xdb,0x8a,0x41,0xe6,0xb0,0x0c,0x0c,0x1b,0x48,0x26,0x46,0x5e,0x8b,0xc5,0x04,0xb3,0xeb,0x3e,0x88,0xb3,0xe6,0xa4,0xa0];
pub static mut CONCRETE_CREATE: bool = false;

pub struct FuzzHost<VS, I, S>
where
    S: State + HasCaller<EVMAddress> + Debug + Clone + 'static,
    I: VMInputT<VS, EVMAddress, EVMAddress, ConciseEVMInput> + EVMInputT,
    VS: VMStateT,
{
    pub evmstate: EVMState,
    // these are internal to the host
    pub env: Env,
    pub code: HashMap<EVMAddress, Arc<BytecodeLocked>>,
    pub hash_to_address: HashMap<[u8; 4], HashSet<EVMAddress>>,
    pub address_to_hash: HashMap<EVMAddress, Vec<[u8; 4]>>,
    pub _pc: usize,
    pub pc_to_addresses: HashMap<(EVMAddress, usize), HashSet<EVMAddress>>,
    pub pc_to_create: HashMap<(EVMAddress, usize), usize>,
    pub pc_to_call_hash: HashMap<usize, HashSet<Vec<u8>>>,
    pub concolic_enabled: bool,
    pub middlewares_enabled: bool,
    pub middlewares: Rc<RefCell<HashMap<MiddlewareType, Rc<RefCell<dyn Middleware<VS, I, S>>>>>>,

    pub coverage_changed: bool,

    pub flashloan_middleware: Option<Rc<RefCell<Flashloan<VS, I, S>>>>,

    pub middlewares_latent_call_actions: Vec<CallMiddlewareReturn>,

    pub origin: EVMAddress,

    pub scheduler: Arc<dyn Scheduler<EVMInput, S>>,

    // controlled by onchain module, if sload cant find the slot, use this value
    pub next_slot: EVMU256,

    pub access_pattern: Rc<RefCell<AccessPattern>>,

    pub bug_hit: bool,
    pub current_typed_bug: Vec<String>,
    pub call_count: u32,

    #[cfg(feature = "print_logs")]
    pub logs: HashSet<u64>,
    // set_code data
    pub setcode_data: HashMap<EVMAddress, Bytecode>,
    // selftdestruct
    pub selfdestruct_hit:bool,
    // relations file handle
    relations_file: std::fs::File,
    // Filter duplicate relations
    relations_hash: HashSet<u64>,
    /// Randomness from inputs
    pub randomness: Vec<u8>,
    /// workdir
    pub work_dir: String,
    /// custom SpecId
    pub spec_id: SpecId,
}

impl<VS, I, S> Debug for FuzzHost<VS, I, S>
where
    S: State + HasCaller<EVMAddress> + Debug + Clone + 'static,
    I: VMInputT<VS, EVMAddress, EVMAddress, ConciseEVMInput> + EVMInputT,
    VS: VMStateT,
{
    fn fmt(&self, f: &mut Formatter<'_>) -> std::fmt::Result {
        f.debug_struct("FuzzHost")
            .field("data", &self.evmstate)
            .field("env", &self.env)
            .field("hash_to_address", &self.hash_to_address)
            .field("address_to_hash", &self.address_to_hash)
            .field("_pc", &self._pc)
            .field("pc_to_addresses", &self.pc_to_addresses)
            .field("pc_to_call_hash", &self.pc_to_call_hash)
            .field("concolic_enabled", &self.concolic_enabled)
            .field("middlewares_enabled", &self.middlewares_enabled)
            .field("middlewares", &self.middlewares)
            .field(
                "middlewares_latent_call_actions",
                &self.middlewares_latent_call_actions,
            )
            .field("origin", &self.origin)
            .finish()
    }
}

// all clones would not include middlewares and states
impl<VS, I, S> Clone for FuzzHost<VS, I, S>
where
    S: State + HasCaller<EVMAddress> + Debug + Clone + 'static,
    I: VMInputT<VS, EVMAddress, EVMAddress, ConciseEVMInput> + EVMInputT,
    VS: VMStateT,
{
    fn clone(&self) -> Self {
        Self {
            evmstate: self.evmstate.clone(),
            env: self.env.clone(),
            code: self.code.clone(),
            hash_to_address: self.hash_to_address.clone(),
            address_to_hash: self.address_to_hash.clone(),
            _pc: self._pc,
            pc_to_addresses: self.pc_to_addresses.clone(),
            pc_to_create: self.pc_to_create.clone(),
            pc_to_call_hash: self.pc_to_call_hash.clone(),
            concolic_enabled: false,
            middlewares_enabled: false,
            middlewares: Rc::new(RefCell::new(HashMap::new())),
            coverage_changed: false,
            flashloan_middleware: None,
            middlewares_latent_call_actions: vec![],
            origin: self.origin.clone(),
            scheduler: self.scheduler.clone(),
            next_slot: Default::default(),
            access_pattern: self.access_pattern.clone(),
            bug_hit: false,
            call_count: 0,
            #[cfg(feature = "print_logs")]
            logs: Default::default(),
            setcode_data:self.setcode_data.clone(),
            selfdestruct_hit:self.selfdestruct_hit,
            relations_file: self.relations_file.try_clone().unwrap(),
            relations_hash: self.relations_hash.clone(),
            current_typed_bug: self.current_typed_bug.clone(),
            randomness: vec![],
            work_dir: self.work_dir.clone(),
            spec_id: self.spec_id.clone(),
        }
    }
}

// hack: I don't want to change evm internal to add a new type of return
// this return type is never used as we disabled gas
pub(crate) const ControlLeak: InstructionResult = InstructionResult::FatalExternalError;
pub static mut ACTIVE_MATCH_EXT_CALL: bool = false;
const CONTROL_LEAK_DETECTION: bool = true;
const UNBOUND_CALL_THRESHOLD: usize = 3;

// if a PC transfers control to >2 addresses, we consider call at this PC to be unbounded
const CONTROL_LEAK_THRESHOLD: usize = 2;


impl<VS, I, S> FuzzHost<VS, I, S>
where
    S: State +HasRand + HasCaller<EVMAddress> + Debug + Clone + HasCorpus<I> + HasMetadata + HasItyState<EVMAddress, EVMAddress, VS, ConciseEVMInput> +  'static,
    I: VMInputT<VS, EVMAddress, EVMAddress, ConciseEVMInput> + EVMInputT + 'static,
    VS: VMStateT,
{
    pub fn new(scheduler: Arc<dyn Scheduler<EVMInput, S>>, workdir: String) -> Self {
        let ret = Self {
            evmstate: EVMState::new(),
            env: Env::default(),
            code: HashMap::new(),
            hash_to_address: HashMap::new(),
            address_to_hash: HashMap::new(),
            _pc: 0,
            pc_to_addresses: HashMap::new(),
            pc_to_create: HashMap::new(),
            pc_to_call_hash: HashMap::new(),
            concolic_enabled: false,
            middlewares_enabled: false,
            middlewares: Rc::new(RefCell::new(HashMap::new())),
            coverage_changed: false,
            flashloan_middleware: None,
            middlewares_latent_call_actions: vec![],
            origin: Default::default(),
            scheduler,
            next_slot: Default::default(),
            access_pattern: Rc::new(RefCell::new(AccessPattern::new())),
            bug_hit: false,
            call_count: 0,
            #[cfg(feature = "print_logs")]
            logs: Default::default(),
            setcode_data:HashMap::new(),
            selfdestruct_hit:false,
            relations_file: std::fs::File::create(format!("{}/relations.log", workdir)).unwrap(),
            relations_hash: HashSet::new(),
            current_typed_bug: Default::default(),
            randomness: vec![],
            work_dir: workdir.clone(),
            spec_id: SpecId::LATEST,
        };
        // ret.env.block.timestamp = EVMU256::max_value();
        ret
    }

    pub fn set_spec_id(&mut self, spec_id: String) {
        self.spec_id = SpecId::from(spec_id.as_str());
    }

    /// custom spec id run_inspect
    pub fn run_inspect(
        &mut self,
        mut interp: &mut Interpreter,
        mut state:  &mut S,
    ) -> InstructionResult {
        match self.spec_id {
            SpecId::LATEST => interp.run_inspect::<S, FuzzHost<VS, I, S>, LatestSpec>(self, state),
            SpecId::FRONTIER => interp.run_inspect::<S, FuzzHost<VS, I, S>, FrontierSpec>(self, state),
            SpecId::HOMESTEAD => interp.run_inspect::<S, FuzzHost<VS, I, S>, HomesteadSpec>(self, state),
            SpecId::TANGERINE => interp.run_inspect::<S, FuzzHost<VS, I, S>, TangerineSpec>(self, state),
            SpecId::SPURIOUS_DRAGON => interp.run_inspect::<S, FuzzHost<VS, I, S>, SpuriousDragonSpec>(self, state),
            SpecId::BYZANTIUM => interp.run_inspect::<S, FuzzHost<VS, I, S>, ByzantiumSpec>( self, state),
            SpecId::CONSTANTINOPLE | SpecId::PETERSBURG => interp.run_inspect::<S, FuzzHost<VS, I, S>, PetersburgSpec>(self, state),
            SpecId::ISTANBUL => interp.run_inspect::<S, FuzzHost<VS, I, S>, IstanbulSpec>(self, state),
            SpecId::MUIR_GLACIER | SpecId::BERLIN => interp.run_inspect::<S, FuzzHost<VS, I, S>, BerlinSpec>(self, state),
            SpecId::LONDON => interp.run_inspect::<S, FuzzHost<VS, I, S>, LondonSpec>(self, state),
            SpecId::MERGE => interp.run_inspect::<S, FuzzHost<VS, I, S>, MergeSpec>(self, state),
            SpecId::SHANGHAI => interp.run_inspect::<S, FuzzHost<VS, I, S>, ShanghaiSpec>(self, state),
            _=> interp.run_inspect::<S, FuzzHost<VS, I, S>, LatestSpec>(self, state),
        }
    }

    pub fn remove_all_middlewares(&mut self) {
        self.middlewares_enabled = false;
        self.middlewares.deref().borrow_mut().clear();
    }

    pub fn add_middlewares(&mut self, middlewares: Rc<RefCell<dyn Middleware<VS, I, S>>>) {
        self.middlewares_enabled = true;
        let ty = middlewares.deref().borrow().get_type();
        self.middlewares
            .deref()
            .borrow_mut()
            .insert(ty, middlewares);
    }

    pub fn remove_middlewares(&mut self, middlewares: Rc<RefCell<dyn Middleware<VS, I, S>>>) {
        let ty = middlewares.deref().borrow().get_type();
        self.middlewares
            .deref()
            .borrow_mut()
            .remove(&ty);
    }

    pub fn add_flashloan_middleware(&mut self, middlware: Flashloan<VS, I, S>) {
        self.flashloan_middleware = Some(Rc::new(RefCell::new(middlware)));
    }

    pub fn set_concolic_enabled(&mut self, enabled: bool) {
        self.concolic_enabled = enabled;
    }

    pub fn initialize(&mut self, state: &S)
    where
        S: HasHashToAddress,
    {
        self.hash_to_address = state.get_hash_to_address().clone();
        for key in self.hash_to_address.keys() {
            let addresses = self.hash_to_address.get(key).unwrap();
            for addr in addresses {
                match self.address_to_hash.get_mut(addr) {
                    Some(s) => {
                        s.push(*key);
                    }
                    None => {
                        self.address_to_hash.insert(*addr, vec![*key]);
                    }
                }
            }
        }
    }

    pub fn add_hashes(&mut self, address: EVMAddress, hashes: Vec<[u8; 4]>) {
        self.address_to_hash.insert(address, hashes.clone());

        for hash in hashes {
            // insert if exists or create new
            match self.hash_to_address.get_mut(&hash) {
                Some(s) => {
                    s.insert(address);
                }
                None => {
                    self.hash_to_address.insert(hash, HashSet::from([address]));
                }
            }
        }
    }

    pub fn add_one_hashes(&mut self, address: EVMAddress, hash: [u8; 4]) {
        match self.address_to_hash.get_mut(&address) {
            Some(s) => {
                s.push(hash);
            }
            None => {
                self.address_to_hash.insert(address, vec![hash]);
            }
        }

        match self.hash_to_address.get_mut(&hash) {
            Some(s) => {
                s.insert(address);
            }
            None => {
                self.hash_to_address.insert(hash, HashSet::from([address]));
            }
        }
    }

    pub fn set_codedata(&mut self, address: EVMAddress, mut code: Bytecode) {
        self.setcode_data.insert(address, code);
    }

    pub fn clear_codedata(&mut self) {
        self.setcode_data.clear();
    }

    pub fn set_code(&mut self, address: EVMAddress, mut code: Bytecode, state: &mut S) {
        unsafe {
            if self.middlewares_enabled {
                match self.flashloan_middleware.clone() {
                    Some(m) => {
                        let mut middleware = m.deref().borrow_mut();
                        middleware.on_insert(&mut code, address, self, state);
                    }
                    _ => {}
                }
                for (_, middleware) in &mut self.middlewares.clone().deref().borrow_mut().iter_mut()
                {
                    middleware
                        .deref()
                        .deref()
                        .borrow_mut()
                        .on_insert(&mut code, address, self, state);
                }
            }
        }
        assert!(self
            .code
            .insert(
                address,
                Arc::new(BytecodeLocked::try_from(to_analysed(code)).unwrap())
            )
            .is_none());
    }

    pub fn find_static_call_read_slot(
        &self,
        address: EVMAddress,
        data: Bytes,
        state: &mut S,
    ) -> Vec<EVMU256> {
        return vec![];
        // let call = Contract::new_with_context_not_cloned::<LatestSpec>(
        //     data,
        //     self.code.get(&address).expect("no code").clone(),
        //     &CallContext {
        //         address,
        //         caller: Default::default(),
        //         code_address: address,
        //         apparent_value: Default::default(),
        //         scheme: CallScheme::StaticCall,
        //     },
        // );
        // let mut interp = Interpreter::new::<LatestSpec>(call, 1e10 as u64);
        // let (ret, slots) =
        //     interp.locate_slot::<FuzzHost<VS, I, S>, LatestSpec, S>(&mut self.clone(), state);
        // if ret != Return::Revert {
        //     slots
        // } else {
        //     vec![]
        // }
    }
    pub fn write_relations(&mut self, caller: EVMAddress, target: EVMAddress, funtion_hash: Bytes) {
        if funtion_hash.len() < 0x4 {
            return;
        }
        let cur_write_str = format!("{{caller:0x{} --> traget:0x{} function(0x{})}}\n", hex::encode(caller), hex::encode(target), hex::encode(&funtion_hash[..4]));
        let mut hasher = DefaultHasher::new();
        cur_write_str.hash(&mut hasher);
        let cur_wirte_hash = hasher.finish();
        if self.relations_hash.contains(&cur_wirte_hash) {
            return;
        }
        if self.relations_hash.len() == 0{
            let write_head = format!("[ityfuzz relations] caller, traget, function hash\n");
            self.relations_file
                .write_all(write_head.as_bytes())
                .unwrap();
        }

        self.relations_hash.insert(cur_wirte_hash);
        self.relations_file
            .write_all(cur_write_str.as_bytes())
            .unwrap();
    }

    fn call_allow_control_leak(&mut self, input: &mut CallInputs, state: &mut S) -> (InstructionResult, Gas, Bytes) {
        self.call_count += 1;
        if self.call_count >= unsafe {CALL_UNTIL} {
            return (ControlLeak, Gas::new(0), Bytes::new());
        }

        if unsafe { WRITE_RELATIONSHIPS } {
            self.write_relations(
                input.transfer.source.clone(),
                input.contract.clone(),
                input.input.clone(),
            );
        }

        let mut hash = input.input.to_vec();
        hash.resize(4, 0);

        macro_rules! record_func_hash {
            () => {
                unsafe {
                    let mut s = DefaultHasher::new();
                    hash.hash(&mut s);
                    let _hash = s.finish();
                    ABI_MAX_SIZE[(_hash as usize) % MAP_SIZE] = RET_SIZE;
                }
            };
        }

        // middlewares
        let mut middleware_result: Option<(InstructionResult, Gas, Bytes)> = None;
        for action in &self.middlewares_latent_call_actions {
            match action {
                CallMiddlewareReturn::Continue => {}
                CallMiddlewareReturn::ReturnRevert => {
                    middleware_result = Some((Revert, Gas::new(0), Bytes::new()));
                }
                CallMiddlewareReturn::ReturnSuccess(b) => {
                    middleware_result = Some((Continue, Gas::new(0), b.clone()));
                }
            }
            if middleware_result.is_some() {
                break;
            }
        }
        self.middlewares_latent_call_actions.clear();

        if middleware_result.is_some() {
            return middleware_result.unwrap();
        }

        // if calling sender, then definitely control leak
        if self.origin == input.contract {
            record_func_hash!();
            // println!("call self {:?} -> {:?} with {:?}", input.context.caller, input.contract, hex::encode(input.input.clone()));
            return (ControlLeak, Gas::new(0), Bytes::new());
        }

        let mut input_seq = input.input.to_vec();

        // check whether the whole CALLDATAVALUE can be arbitrary
        if !self.pc_to_call_hash.contains_key(&self._pc) {
            self.pc_to_call_hash.insert(self._pc, HashSet::new());
        }
        self.pc_to_call_hash
            .get_mut(&self._pc)
            .unwrap()
            .insert(hash.to_vec());
        if self.pc_to_call_hash.get(&self._pc).unwrap().len() > UNBOUND_CALL_THRESHOLD
            && input_seq.len() >= 4
        {
            unsafe {
                ARBITRARY_CALL = true;
            }
            // random sample a key from hash_to_address
            match self.address_to_hash.get_mut(&input.context.code_address) {
                None => {}
                Some(hashes) => {
                    let selected_key =
                        hashes[hash.iter().map(|x| (*x) as usize).sum::<usize>() % hashes.len()];
                    for i in 0..4 {
                        input_seq[i] = selected_key[i];
                    }
                }
            }
        }

        // control leak check
        assert_ne!(self._pc, 0);
        if !self.pc_to_addresses.contains_key(&(input.context.caller, self._pc)) {
            self.pc_to_addresses.insert((input.context.caller, self._pc), HashSet::new());
        }
        let addresses_at_pc = self.pc_to_addresses
            .get_mut(&(input.context.caller, self._pc))
            .unwrap();
        addresses_at_pc.insert(input.contract);

        // if control leak is enabled, return controlleak if it is unbounded call
        if CONTROL_LEAK_DETECTION == true {
            if addresses_at_pc.len() > CONTROL_LEAK_THRESHOLD {
                record_func_hash!();
                return (ControlLeak, Gas::new(0), Bytes::new());
            }
        }

        let mut old_call_context = None;
        unsafe {
            old_call_context = GLOBAL_CALL_CONTEXT.clone();
            GLOBAL_CALL_CONTEXT = Some(input.context.clone());
        }

        macro_rules! ret_back_ctx {
            () => {
                unsafe {
                    GLOBAL_CALL_CONTEXT = old_call_context;
                }
            };
        }

        let input_bytes = Bytes::from(input_seq);

        // find contracts that have this function hash
        let contract_loc_option = self.hash_to_address.get(hash.as_slice());
        if unsafe { ACTIVE_MATCH_EXT_CALL } && contract_loc_option.is_some() {
            let loc = contract_loc_option.unwrap();
            // if there is such a location known, then we can use exact call
            if !loc.contains(&input.contract) {
                // todo(@shou): resolve multi locs
                if loc.len() != 1 {
                    panic!("more than one contract found for the same hash");
                }
                let mut interp = Interpreter::new(
                    Contract::new_with_context_analyzed(
                        input_bytes,
                        self.code.get(loc.iter().nth(0).unwrap()).unwrap().clone(),
                        &input.context,
                    ),
                    1e10 as u64,
                    false
                );

                let ret = self.run_inspect(&mut interp, state);
                ret_back_ctx!();
                return (ret, Gas::new(0), interp.return_value());
            }
        }

        // if there is code, then call the code
        let res = self.call_forbid_control_leak(input, state);
        ret_back_ctx!();
        res
    }

    fn call_forbid_control_leak(&mut self, input: &mut CallInputs, state: &mut S) -> (InstructionResult, Gas, Bytes) {
        let mut hash = input.input.to_vec();
        hash.resize(4, 0);
        // if there is code, then call the code
        if let Some(code) = self.code.get(&input.context.code_address) {
            let mut interp = Interpreter::new(
                Contract::new_with_context_analyzed(
                    Bytes::from(input.input.to_vec()),
                    code.clone(),
                    &input.context,
                ),
                1e10 as u64,
                false
            );
            let ret = self.run_inspect(&mut interp, state);
            return (ret, Gas::new(0), interp.return_value());
        }

        // transfer txn and fallback provided
        if hash == [0x00, 0x00, 0x00, 0x00] {
            return (Continue, Gas::new(0), Bytes::new());
        }
        return (Revert, Gas::new(0), Bytes::new());
    }
}

macro_rules! process_rw_key {
    ($key:ident) => {
        if $key > EVMU256::from(RW_SKIPPER_PERCT_IDX) {
            // $key >>= 4;
            $key %= EVMU256::from(RW_SKIPPER_AMT);
            $key += EVMU256::from(RW_SKIPPER_PERCT_IDX);
            as_u64($key) as usize % MAP_SIZE
        } else {
            as_u64($key) as usize % MAP_SIZE
        }
    };
}

macro_rules! u256_to_u8 {
    ($key:ident) => {
        (as_u64($key >> 4) % 254) as u8
    };
}

pub static mut ARBITRARY_CALL: bool = false;

impl<VS, I, S> Host<S> for FuzzHost<VS, I, S>
where
    S: State +HasRand + HasCaller<EVMAddress> + Debug + Clone + HasCorpus<I> + HasMetadata + HasItyState<EVMAddress, EVMAddress, VS, ConciseEVMInput> +  'static,
    I: VMInputT<VS, EVMAddress, EVMAddress, ConciseEVMInput> + EVMInputT + 'static,
    VS: VMStateT,
{
    fn step(&mut self, interp: &mut Interpreter, state: &mut S) -> InstructionResult {
        unsafe {
            if self.middlewares_enabled {
                match self.flashloan_middleware.clone() {
                    Some(m) => {
                        let mut middleware = m.deref().borrow_mut();
                        middleware.on_step(interp, self, state);
                    }
                    _ => {}
                }
                if self.setcode_data.len() > 0 {
                    self.clear_codedata();
                }
                for (_, middleware) in &mut self.middlewares.clone().deref().borrow_mut().iter_mut()
                {
                    middleware
                        .deref()
                        .deref()
                        .borrow_mut()
                        .on_step(interp, self, state);
                }


                if self.setcode_data.len() > 0 {
                    for (address, code) in &self.setcode_data.clone() {
                        self.set_code(address.clone(), code.clone(), state);
                    }
                }
            }

            if IS_FAST_CALL_STATIC {
                return Continue;
            }

            macro_rules! fast_peek {
                ($idx:expr) => {
                    interp.stack.data()[interp.stack.len() - 1 - $idx]
                };
            }
            match *interp.instruction_pointer {
                // 0xfd => {
                //     println!("fd {} @ {:?}", interp.program_counter(), interp.contract.address);
                // }
                0x57 => {
                    // JUMPI counter cond
                    let br = fast_peek!(1);
                    let jump_dest = if is_zero(br) {
                        1
                    } else {
                        as_u64(fast_peek!(0))
                    };
                    let idx = (interp.program_counter() * (jump_dest as usize)) % MAP_SIZE;
                    if JMP_MAP[idx] == 0 {
                        self.coverage_changed = true;
                    }
                    if JMP_MAP[idx] < 255 {
                        JMP_MAP[idx] += 1;
                    }

                    #[cfg(feature = "cmp")]
                    {
                        let idx = (interp.program_counter()) % MAP_SIZE;
                        CMP_MAP[idx] = br;
                    }
                }

                #[cfg(any(feature = "dataflow", feature = "cmp"))]
                0x55 => {
                    // SSTORE
                    #[cfg(feature = "dataflow")]
                    let value = fast_peek!(1);
                    {
                        let mut key = fast_peek!(0);
                        let v = u256_to_u8!(value) + 1;
                        WRITE_MAP[process_rw_key!(key)] = v;
                    }
                    let res = <FuzzHost<VS, I, S> as Host<S>>::sload(
                        self,
                        interp.contract.address,
                        fast_peek!(0),
                    );
                    let value_changed = res.expect("sload failed").0 != value;

                    let idx = interp.program_counter() % MAP_SIZE;
                    JMP_MAP[idx] = if value_changed { 1 } else { 0 };

                    STATE_CHANGE |= value_changed;
                }

                #[cfg(feature = "dataflow")]
                0x54 => {
                    // SLOAD
                    let mut key = fast_peek!(0);
                    READ_MAP[process_rw_key!(key)] = true;
                }

                // todo(shou): support signed checking
                #[cfg(feature = "cmp")]
                0x10 | 0x12 => {
                    // LT, SLT
                    let v1 = fast_peek!(0);
                    let v2 = fast_peek!(1);
                    let abs_diff = if v1 >= v2 {
                        if v1 - v2 != EVMU256::ZERO {
                            v1 - v2
                        } else {
                            EVMU256::from(1)
                        }
                    } else {
                        EVMU256::ZERO
                    };
                    let idx = interp.program_counter() % MAP_SIZE;
                    if abs_diff < CMP_MAP[idx] {
                        CMP_MAP[idx] = abs_diff;
                    }
                }

                #[cfg(feature = "cmp")]
                0x11 | 0x13 => {
                    // GT, SGT
                    let v1 = fast_peek!(0);
                    let v2 = fast_peek!(1);
                    let abs_diff = if v1 <= v2 {
                        if v2 - v1 != EVMU256::ZERO {
                            v2 - v1
                        } else {
                            EVMU256::from(1)
                        }
                    } else {
                        EVMU256::ZERO
                    };
                    let idx = interp.program_counter() % MAP_SIZE;
                    if abs_diff < CMP_MAP[idx] {
                        CMP_MAP[idx] = abs_diff;
                    }
                }

                #[cfg(feature = "cmp")]
                0x14 => {
                    // EQ
                    let v1 = fast_peek!(0);
                    let v2 = fast_peek!(1);
                    let abs_diff = if v1 < v2 {
                        (v2 - v1) % (EVMU256::MAX - EVMU256::from(1)) + EVMU256::from(1)
                    } else {
                        (v1 - v2) % (EVMU256::MAX - EVMU256::from(1)) + EVMU256::from(1)
                    };
                    let idx = interp.program_counter() % MAP_SIZE;
                    if abs_diff < CMP_MAP[idx] {
                        CMP_MAP[idx] = abs_diff;
                    }
                }

                0xf1 | 0xf2 | 0xf4 | 0xfa => {
                    let offset_of_ret_size: usize = match *interp.instruction_pointer {
                        0xf1 | 0xf2 => 6,
                        0xf4 | 0xfa => 5,
                        _ => unreachable!(),
                    };
                    unsafe {
                        RET_OFFSET = as_u64(fast_peek!(offset_of_ret_size - 1)) as usize;
                        // println!("RET_OFFSET: {}", RET_OFFSET);
                        RET_SIZE = as_u64(fast_peek!(offset_of_ret_size)) as usize;
                    }
                    self._pc = interp.program_counter();
                }
                0xf0 | 0xf5 => {
                    // CREATE, CREATE2
                    self._pc = interp.program_counter();
                }
                _ => {}
            }

            self.access_pattern
                .deref()
                .borrow_mut()
                .decode_instruction(interp);
        }
        return Continue;
    }

    fn step_end(&mut self, _interp: &mut Interpreter, _ret: InstructionResult, _: &mut S) -> InstructionResult {
        return Continue;
    }

    fn env(&mut self) -> &mut Env {
        return &mut self.env;
    }

    fn load_account(&mut self, _address: EVMAddress) -> Option<(bool, bool)> {
        Some((
            true,
            true, // self.data.contains_key(&address) || self.code.contains_key(&address),
        ))
    }

    fn block_hash(&mut self, _number: EVMU256) -> Option<B256> {
        Some(
            B256::from_str("0x0000000000000000000000000000000000000000000000000000000000000000")
                .unwrap(),
        )
    }

    fn balance(&mut self, _address: EVMAddress) -> Option<(EVMU256, bool)> {
        // println!("balance");

        Some((EVMU256::MAX, true))
    }

    fn code(&mut self, address: EVMAddress) -> Option<(Arc<BytecodeLocked>, bool)> {
        // println!("code");
        match self.code.get(&address) {
            Some(code) => Some((code.clone(), true)),
            None => Some((Arc::new(
                BytecodeLocked::default()
            ), true)),
        }
    }

    fn code_hash(&mut self, _address: EVMAddress) -> Option<(B256, bool)> {
        Some((
            B256::from_str("0x0000000000000000000000000000000000000000000000000000000000000000")
                .unwrap(),
            true,
        ))
    }

    fn sload(&mut self, address: EVMAddress, index: EVMU256) -> Option<(EVMU256, bool)> {
        if let Some(account) = self.evmstate.get(&address) {
            if let Some(slot) = account.get(&index) {
                return Some((slot.clone(), true));
            }
        }
        Some((self.next_slot, true))
        // match self.data.get(&address) {
        //     Some(account) => Some((account.get(&index).unwrap_or(&EVMU256::zero()).clone(), true)),
        //     None => Some((EVMU256::zero(), true)),
        // }
    }

    fn sstore(
        &mut self,
        address: EVMAddress,
        index: EVMU256,
        value: EVMU256,
    ) -> Option<(EVMU256, EVMU256, EVMU256, bool)> {
        match self.evmstate.get_mut(&address) {
            Some(account) => {
                account.insert(index, value);
            }
            None => {
                let mut account = HashMap::new();
                account.insert(index, value);
                self.evmstate.insert(address, account);
            }
        };

        Some((EVMU256::from(0), EVMU256::from(0), EVMU256::from(0), true))
    }

    fn log(&mut self, _address: EVMAddress, _topics: Vec<B256>, _data: Bytes) {
        // flag check
        if  _topics.len() == 1 {
            let current_flag = (*_topics.last().unwrap()).0;
            /// hex is "fuzzland"
            if  current_flag[0] == 0x66 && current_flag[1] == 0x75 && current_flag[2] == 0x7a && current_flag[3] == 0x7a &&
                current_flag[4] == 0x6c && current_flag[5] == 0x61 && current_flag[6] == 0x6e && current_flag[7] == 0x64 &&
                current_flag[8] == 0x00 && current_flag[9] == 0x00
                || current_flag == SCRIBBLE_EVENT_HEX {
                let data_string = String::from_utf8(_data[64..].to_vec()).unwrap();
                if unsafe {PANIC_ON_BUG} {
                    panic!(
                        "target bug found: {}", data_string
                    );
                }
                self.current_typed_bug.push(data_string.clone().trim_end_matches("\u{0}").to_string());
            }
        }

        #[cfg(feature = "print_logs")]
        {
            let mut hasher = DefaultHasher::new();
            _data.to_vec().hash(&mut hasher);
            let h = hasher.finish();
            if self.logs.contains(&h) {
                return;
            }
            self.logs.insert(h);
            let now = SystemTime::now()
                .duration_since(UNIX_EPOCH)
                .expect("Time went backwards");
            let timestamp = now.as_nanos();
            println!("log@{} {:?}", timestamp, hex::encode(_data));
        }
    }

    fn selfdestruct(&mut self, _address: EVMAddress, _target: EVMAddress) -> Option<SelfDestructResult> {
        return Some(SelfDestructResult::default());
    }

    fn create(
        &mut self,
        inputs: &mut CreateInputs,
        state: &mut S,
    ) -> (InstructionResult, Option<EVMAddress>, Gas, Bytes) {
        unsafe {
            if unsafe {CONCRETE_CREATE || IN_DEPLOY} {
                // todo: use nonce + hash instead
                let r_addr = generate_random_address(state);
                let mut interp = Interpreter::new(
                    Contract::new_with_context(
                        Bytes::new(),
                        Bytecode::new_raw(inputs.init_code.clone()),
                        &CallContext {
                            address: r_addr,
                            caller: inputs.caller,
                            code_address: r_addr,
                            apparent_value: inputs.value,
                            scheme: CallScheme::Call,
                        },
                    ),
                    1e10 as u64,
                    false
                );
                let ret = self.run_inspect(&mut interp, state);
                if ret == InstructionResult::Continue {
                    let runtime_code = interp.return_value();
                    self.set_code(
                        r_addr,
                        Bytecode::new_raw(runtime_code.clone()),
                        state
                    );
                    {
                        // now we build & insert abi
                        let contract_code_str = hex::encode(runtime_code.clone());
                        let sigs = extract_sig_from_contract(&contract_code_str);
                        let mut unknown_sigs: usize = 0;
                        let mut parsed_abi = vec![];
                        for sig in &sigs {
                            if let Some(abi) = state.metadata().get::<ABIMap>().unwrap().get(sig) {
                                parsed_abi.push(abi.clone());
                            } else {
                                unknown_sigs += 1;
                            }
                        }

                        if unknown_sigs >= sigs.len() / 30 {
                            println!("Too many unknown function signature for newly created contract, we are going to decompile this contract using Heimdall");
                            let abis = fetch_abi_heimdall(contract_code_str)
                                .iter()
                                .map(|abi| {
                                    if let Some(known_abi) = state.metadata().get::<ABIMap>().unwrap().get(&abi.function) {
                                        known_abi
                                    } else {
                                        abi
                                    }
                                })
                                .cloned()
                                .collect_vec();
                            parsed_abi = abis;
                        }
                        // notify flashloan and blacklisting flashloan addresses
                        #[cfg(feature = "flashloan_v2")]
                        {
                            handle_contract_insertion!(state, self, r_addr, parsed_abi);
                        }

                        parsed_abi
                            .iter()
                            .filter(|v| !v.is_constructor)
                            .for_each(|abi| {
                                #[cfg(not(feature = "fuzz_static"))]
                                if abi.is_static {
                                    return;
                                }

                                let mut abi_instance = get_abi_type_boxed(&abi.abi);
                                abi_instance
                                    .set_func_with_name(abi.function, abi.function_name.clone());
                                let input = EVMInput {
                                    caller: state.get_rand_caller(),
                                    contract: r_addr,
                                    data: Some(abi_instance),
                                    sstate: StagedVMState::new_uninitialized(),
                                    sstate_idx: 0,
                                    txn_value: if abi.is_payable {
                                        Some(EVMU256::ZERO)
                                    } else {
                                        None
                                    },
                                    step: false,

                                    env: Default::default(),
                                    access_pattern: Rc::new(RefCell::new(AccessPattern::new())),
                                    #[cfg(feature = "flashloan_v2")]
                                    liquidation_percent: 0,
                                    #[cfg(feature = "flashloan_v2")]
                                    input_type: EVMInputTy::ABI,
                                    direct_data: Default::default(),
                                    randomness: vec![0],
                                    repeat: 1,
                                };
                                add_corpus(self, state, &input);
                            });

                    }
                    (
                        Continue,
                        Some(r_addr),
                        Gas::new(0),
                        runtime_code,
                    )
                } else {
                    (
                        ret,
                        Some(r_addr),
                        Gas::new(0),
                        Bytes::new(),
                    )
                }
            } else {
                (
                    InstructionResult::Revert,
                    None,
                    Gas::new(0),
                    Bytes::new(),
                )
            }

        }
    }

    fn call(&mut self, input: &mut CallInputs, state: &mut S) -> (InstructionResult, Gas, Bytes) {
<<<<<<< HEAD
        if unsafe { IS_FAST_CALL_STATIC } {
            self.call_forbid_control_leak(input, state)
        } else {
            self.call_allow_control_leak(input, state)
=======
        self.call_count += 1;
        if self.call_count >= unsafe {CALL_UNTIL} {
            return (ControlLeak, Gas::new(0), Bytes::new());
        }

        if unsafe { WRITE_RELATIONSHIPS } {
            self.write_relations(
                input.transfer.source.clone(),
                input.contract.clone(),
                input.input.clone(),
            );
        }

        let mut hash = input.input.to_vec();
        hash.resize(4, 0);

        macro_rules! record_func_hash {
            () => {
                unsafe {
                    let mut s = DefaultHasher::new();
                    hash.hash(&mut s);
                    let _hash = s.finish();
                    ABI_MAX_SIZE[(_hash as usize) % MAP_SIZE] = RET_SIZE;
                }
            };
        }

        // middlewares
        let mut middleware_result: Option<(InstructionResult, Gas, Bytes)> = None;
        for action in &self.middlewares_latent_call_actions {
            match action {
                CallMiddlewareReturn::Continue => {}
                CallMiddlewareReturn::ReturnRevert => {
                    middleware_result = Some((Revert, Gas::new(0), Bytes::new()));
                }
                CallMiddlewareReturn::ReturnSuccess(b) => {
                    middleware_result = Some((Continue, Gas::new(0), b.clone()));
                }
            }
            if middleware_result.is_some() {
                break;
            }
        }
        self.middlewares_latent_call_actions.clear();

        if middleware_result.is_some() {
            return middleware_result.unwrap();
        }

        // if calling sender, then definitely control leak
        if self.origin == input.contract {
            record_func_hash!();
            // println!("call self {:?} -> {:?} with {:?}", input.context.caller, input.contract, hex::encode(input.input.clone()));
            return (ControlLeak, Gas::new(0), Bytes::new());
        }

        let mut input_seq = input.input.to_vec();

        // check whether the whole CALLDATAVALUE can be arbitrary
        if !self.pc_to_call_hash.contains_key(&self._pc) {
            self.pc_to_call_hash.insert(self._pc, HashSet::new());
        }
        self.pc_to_call_hash
            .get_mut(&self._pc)
            .unwrap()
            .insert(hash.to_vec());
        if self.pc_to_call_hash.get(&self._pc).unwrap().len() > UNBOUND_CALL_THRESHOLD
            && input_seq.len() >= 4
        {
            unsafe {
                ARBITRARY_CALL = true;
            }
            // random sample a key from hash_to_address
            // println!("unbound call {:?} -> {:?} with {:?}", input.context.caller, input.contract, hex::encode(input.input.clone()));
            match self.address_to_hash.get_mut(&input.context.code_address) {
                None => {}
                Some(hashes) => {
                    if hashes.len() != 0 {
                        let selected_key = hashes
                            [hash.iter().map(|x| (*x) as usize).sum::<usize>() % hashes.len()];
                        for i in 0..4 {
                            input_seq[i] = selected_key[i];
                        }
                    }
                }
            }
        }

        // control leak check
        assert_ne!(self._pc, 0);
        if !self.pc_to_addresses.contains_key(&(input.context.caller, self._pc)) {
            self.pc_to_addresses.insert((input.context.caller, self._pc), HashSet::new());
        }
        let addresses_at_pc = self.pc_to_addresses
            .get_mut(&(input.context.caller, self._pc))
            .unwrap();
        addresses_at_pc.insert(input.contract);

        // if control leak is enabled, return controlleak if it is unbounded call
        if CONTROL_LEAK_DETECTION == true {
            if addresses_at_pc.len() > CONTROL_LEAK_THRESHOLD {
                record_func_hash!();
                return (ControlLeak, Gas::new(0), Bytes::new());
            }
        }

        let mut old_call_context = None;
        unsafe {
            old_call_context = GLOBAL_CALL_CONTEXT.clone();
            GLOBAL_CALL_CONTEXT = Some(input.context.clone());
        }

        macro_rules! ret_back_ctx {
            () => {
                unsafe {
                    GLOBAL_CALL_CONTEXT = old_call_context;
                }
            };
        }

        let input_bytes = Bytes::from(input_seq);

        // find contracts that have this function hash
        let contract_loc_option = self.hash_to_address.get(hash.as_slice());
        if unsafe { ACTIVE_MATCH_EXT_CALL } && contract_loc_option.is_some() {
            let loc = contract_loc_option.unwrap();
            // if there is such a location known, then we can use exact call
            if !loc.contains(&input.contract) {
                // todo(@shou): resolve multi locs
                if loc.len() != 1 {
                    panic!("more than one contract found for the same hash");
                }
                let mut interp = Interpreter::new(
                    Contract::new_with_context_analyzed(
                        input_bytes,
                        self.code.get(loc.iter().nth(0).unwrap()).unwrap().clone(),
                        &input.context,
                    ),
                    1e10 as u64,
                    false
                );

                let ret = self.run_inspect(&mut interp, state);
                ret_back_ctx!();
                return (ret, Gas::new(0), interp.return_value());
            }
        }

        // if there is code, then call the code
        if let Some(code) = self.code.get(&input.context.code_address) {
            let mut interp = Interpreter::new(
                Contract::new_with_context_analyzed(
                    input_bytes.clone(),
                    code.clone(),
                    &input.context,
                ),
                1e10 as u64,
                false
            );
            let ret = self.run_inspect(&mut interp, state);
            ret_back_ctx!();
            return (ret, Gas::new(0), interp.return_value());
        }

        // transfer txn and fallback provided
        if hash == [0x00, 0x00, 0x00, 0x00] {
            ret_back_ctx!();
            return (Continue, Gas::new(0), Bytes::new());
>>>>>>> 48df3a7d
        }
    }
}<|MERGE_RESOLUTION|>--- conflicted
+++ resolved
@@ -543,10 +543,12 @@
             match self.address_to_hash.get_mut(&input.context.code_address) {
                 None => {}
                 Some(hashes) => {
-                    let selected_key =
-                        hashes[hash.iter().map(|x| (*x) as usize).sum::<usize>() % hashes.len()];
-                    for i in 0..4 {
-                        input_seq[i] = selected_key[i];
+                    if hashes.len() != 0 {
+                        let selected_key =
+                            hashes[hash.iter().map(|x| (*x) as usize).sum::<usize>() % hashes.len()];
+                        for i in 0..4 {
+                            input_seq[i] = selected_key[i];
+                        }
                     }
                 }
             }
@@ -1104,181 +1106,10 @@
     }
 
     fn call(&mut self, input: &mut CallInputs, state: &mut S) -> (InstructionResult, Gas, Bytes) {
-<<<<<<< HEAD
         if unsafe { IS_FAST_CALL_STATIC } {
             self.call_forbid_control_leak(input, state)
         } else {
             self.call_allow_control_leak(input, state)
-=======
-        self.call_count += 1;
-        if self.call_count >= unsafe {CALL_UNTIL} {
-            return (ControlLeak, Gas::new(0), Bytes::new());
-        }
-
-        if unsafe { WRITE_RELATIONSHIPS } {
-            self.write_relations(
-                input.transfer.source.clone(),
-                input.contract.clone(),
-                input.input.clone(),
-            );
-        }
-
-        let mut hash = input.input.to_vec();
-        hash.resize(4, 0);
-
-        macro_rules! record_func_hash {
-            () => {
-                unsafe {
-                    let mut s = DefaultHasher::new();
-                    hash.hash(&mut s);
-                    let _hash = s.finish();
-                    ABI_MAX_SIZE[(_hash as usize) % MAP_SIZE] = RET_SIZE;
-                }
-            };
-        }
-
-        // middlewares
-        let mut middleware_result: Option<(InstructionResult, Gas, Bytes)> = None;
-        for action in &self.middlewares_latent_call_actions {
-            match action {
-                CallMiddlewareReturn::Continue => {}
-                CallMiddlewareReturn::ReturnRevert => {
-                    middleware_result = Some((Revert, Gas::new(0), Bytes::new()));
-                }
-                CallMiddlewareReturn::ReturnSuccess(b) => {
-                    middleware_result = Some((Continue, Gas::new(0), b.clone()));
-                }
-            }
-            if middleware_result.is_some() {
-                break;
-            }
-        }
-        self.middlewares_latent_call_actions.clear();
-
-        if middleware_result.is_some() {
-            return middleware_result.unwrap();
-        }
-
-        // if calling sender, then definitely control leak
-        if self.origin == input.contract {
-            record_func_hash!();
-            // println!("call self {:?} -> {:?} with {:?}", input.context.caller, input.contract, hex::encode(input.input.clone()));
-            return (ControlLeak, Gas::new(0), Bytes::new());
-        }
-
-        let mut input_seq = input.input.to_vec();
-
-        // check whether the whole CALLDATAVALUE can be arbitrary
-        if !self.pc_to_call_hash.contains_key(&self._pc) {
-            self.pc_to_call_hash.insert(self._pc, HashSet::new());
-        }
-        self.pc_to_call_hash
-            .get_mut(&self._pc)
-            .unwrap()
-            .insert(hash.to_vec());
-        if self.pc_to_call_hash.get(&self._pc).unwrap().len() > UNBOUND_CALL_THRESHOLD
-            && input_seq.len() >= 4
-        {
-            unsafe {
-                ARBITRARY_CALL = true;
-            }
-            // random sample a key from hash_to_address
-            // println!("unbound call {:?} -> {:?} with {:?}", input.context.caller, input.contract, hex::encode(input.input.clone()));
-            match self.address_to_hash.get_mut(&input.context.code_address) {
-                None => {}
-                Some(hashes) => {
-                    if hashes.len() != 0 {
-                        let selected_key = hashes
-                            [hash.iter().map(|x| (*x) as usize).sum::<usize>() % hashes.len()];
-                        for i in 0..4 {
-                            input_seq[i] = selected_key[i];
-                        }
-                    }
-                }
-            }
-        }
-
-        // control leak check
-        assert_ne!(self._pc, 0);
-        if !self.pc_to_addresses.contains_key(&(input.context.caller, self._pc)) {
-            self.pc_to_addresses.insert((input.context.caller, self._pc), HashSet::new());
-        }
-        let addresses_at_pc = self.pc_to_addresses
-            .get_mut(&(input.context.caller, self._pc))
-            .unwrap();
-        addresses_at_pc.insert(input.contract);
-
-        // if control leak is enabled, return controlleak if it is unbounded call
-        if CONTROL_LEAK_DETECTION == true {
-            if addresses_at_pc.len() > CONTROL_LEAK_THRESHOLD {
-                record_func_hash!();
-                return (ControlLeak, Gas::new(0), Bytes::new());
-            }
-        }
-
-        let mut old_call_context = None;
-        unsafe {
-            old_call_context = GLOBAL_CALL_CONTEXT.clone();
-            GLOBAL_CALL_CONTEXT = Some(input.context.clone());
-        }
-
-        macro_rules! ret_back_ctx {
-            () => {
-                unsafe {
-                    GLOBAL_CALL_CONTEXT = old_call_context;
-                }
-            };
-        }
-
-        let input_bytes = Bytes::from(input_seq);
-
-        // find contracts that have this function hash
-        let contract_loc_option = self.hash_to_address.get(hash.as_slice());
-        if unsafe { ACTIVE_MATCH_EXT_CALL } && contract_loc_option.is_some() {
-            let loc = contract_loc_option.unwrap();
-            // if there is such a location known, then we can use exact call
-            if !loc.contains(&input.contract) {
-                // todo(@shou): resolve multi locs
-                if loc.len() != 1 {
-                    panic!("more than one contract found for the same hash");
-                }
-                let mut interp = Interpreter::new(
-                    Contract::new_with_context_analyzed(
-                        input_bytes,
-                        self.code.get(loc.iter().nth(0).unwrap()).unwrap().clone(),
-                        &input.context,
-                    ),
-                    1e10 as u64,
-                    false
-                );
-
-                let ret = self.run_inspect(&mut interp, state);
-                ret_back_ctx!();
-                return (ret, Gas::new(0), interp.return_value());
-            }
-        }
-
-        // if there is code, then call the code
-        if let Some(code) = self.code.get(&input.context.code_address) {
-            let mut interp = Interpreter::new(
-                Contract::new_with_context_analyzed(
-                    input_bytes.clone(),
-                    code.clone(),
-                    &input.context,
-                ),
-                1e10 as u64,
-                false
-            );
-            let ret = self.run_inspect(&mut interp, state);
-            ret_back_ctx!();
-            return (ret, Gas::new(0), interp.return_value());
-        }
-
-        // transfer txn and fallback provided
-        if hash == [0x00, 0x00, 0x00, 0x00] {
-            ret_back_ctx!();
-            return (Continue, Gas::new(0), Bytes::new());
->>>>>>> 48df3a7d
         }
     }
 }