use crate::evm::bytecode_analyzer;
use crate::evm::input::{ConciseEVMInput, EVMInput, EVMInputT, EVMInputTy};
use crate::evm::middlewares::middleware::{add_corpus, CallMiddlewareReturn, Middleware, MiddlewareType};
use crate::evm::mutator::AccessPattern;

use crate::evm::onchain::flashloan::register_borrow_txn;
use crate::evm::onchain::flashloan::{Flashloan, FlashloanData};
use bytes::Bytes;
use itertools::Itertools;
use libafl::prelude::{HasCorpus, Scheduler, HasRand, HasMetadata};
use libafl::state::State;
use primitive_types::H256;
use revm::db::BenchmarkDB;
use revm_interpreter::InstructionResult::{Continue, Return, Revert};


use std::cell::RefCell;
use std::collections::hash_map::DefaultHasher;
use std::collections::{HashMap, HashSet};
use std::fmt::{Debug, Formatter};
use std::fs::OpenOptions;
use std::hash::Hash;
use std::hash::Hasher;
use std::io::Write;
use std::ops::Deref;
use std::rc::Rc;
use std::str::FromStr;
use std::sync::Arc;
use std::time::{SystemTime, UNIX_EPOCH};
use hex::FromHex;
use revm_interpreter::{BytecodeLocked, CallContext, CallInputs, CallScheme, Contract, CreateInputs, Gas, Host, InstructionResult, Interpreter, SelfDestructResult};
use revm_interpreter::analysis::to_analysed;
use revm_primitives::{B256, Bytecode, Env, LatestSpec, Spec};
use crate::evm::types::{as_u64, bytes_to_u64, EVMAddress, EVMU256, generate_random_address, is_zero};

use crate::evm::uniswap::{generate_uniswap_router_call, TokenContext};
<<<<<<< HEAD
use crate::evm::vm::{EVMState, IS_FAST_CALL, IS_FAST_CALL_STATIC};
=======
use crate::evm::vm::{EVMState, IN_DEPLOY};
>>>>>>> 69aca0c6
use crate::generic_vm::vm_executor::{ExecutionResult, GenericVM, MAP_SIZE};
use crate::generic_vm::vm_state::VMStateT;
use crate::input::VMInputT;

use crate::state::{HasCaller, HasCurrentInputIdx, HasHashToAddress, HasItyState};
use revm_primitives::{SpecId, FrontierSpec, HomesteadSpec, TangerineSpec, SpuriousDragonSpec, ByzantiumSpec,
                      PetersburgSpec, IstanbulSpec, BerlinSpec, LondonSpec, MergeSpec, ShanghaiSpec};
use crate::evm::abi::get_abi_type_boxed;
use crate::evm::contract_utils::extract_sig_from_contract;
use crate::evm::corpus_initializer::ABIMap;
use crate::evm::onchain::abi_decompiler::fetch_abi_heimdall;
use crate::handle_contract_insertion;
use crate::state_input::StagedVMState;


pub static mut JMP_MAP: [u8; MAP_SIZE] = [0; MAP_SIZE];

// dataflow
pub static mut READ_MAP: [bool; MAP_SIZE] = [false; MAP_SIZE];
pub static mut WRITE_MAP: [u8; MAP_SIZE] = [0; MAP_SIZE];

// cmp
pub static mut CMP_MAP: [EVMU256; MAP_SIZE] = [EVMU256::MAX; MAP_SIZE];

pub static mut ABI_MAX_SIZE: [usize; MAP_SIZE] = [0; MAP_SIZE];
pub static mut STATE_CHANGE: bool = false;

pub const RW_SKIPPER_PERCT_IDX: usize = 100;
pub const RW_SKIPPER_AMT: usize = MAP_SIZE - RW_SKIPPER_PERCT_IDX;

// How mant iterations the coverage is the same
pub static mut COVERAGE_NOT_CHANGED: u32 = 0;
pub static mut RET_SIZE: usize = 0;
pub static mut RET_OFFSET: usize = 0;
pub static mut GLOBAL_CALL_CONTEXT: Option<CallContext> = None;
pub static mut GLOBAL_CALL_DATA: Option<CallContext> = None;

pub static mut PANIC_ON_BUG: bool = false;
// for debugging purpose, return ControlLeak when the calls amount exceeds this value
pub static mut CALL_UNTIL: u32 = u32::MAX;

/// Shall we dump the contract calls
pub static mut WRITE_RELATIONSHIPS: bool = false;

const SCRIBBLE_EVENT_HEX: [u8; 32] = [0xb4,0x26,0x04,0xcb,0x10,0x5a,0x16,0xc8,0xf6,0xdb,0x8a,0x41,0xe6,0xb0,0x0c,0x0c,0x1b,0x48,0x26,0x46,0x5e,0x8b,0xc5,0x04,0xb3,0xeb,0x3e,0x88,0xb3,0xe6,0xa4,0xa0];
pub static mut CONCRETE_CREATE: bool = false;

pub struct FuzzHost<VS, I, S>
where
    S: State + HasCaller<EVMAddress> + Debug + Clone + 'static,
    I: VMInputT<VS, EVMAddress, EVMAddress, ConciseEVMInput> + EVMInputT,
    VS: VMStateT,
{
    pub evmstate: EVMState,
    // these are internal to the host
    pub env: Env,
    pub code: HashMap<EVMAddress, Arc<BytecodeLocked>>,
    pub hash_to_address: HashMap<[u8; 4], HashSet<EVMAddress>>,
    pub address_to_hash: HashMap<EVMAddress, Vec<[u8; 4]>>,
    pub _pc: usize,
    pub pc_to_addresses: HashMap<(EVMAddress, usize), HashSet<EVMAddress>>,
    pub pc_to_create: HashMap<(EVMAddress, usize), usize>,
    pub pc_to_call_hash: HashMap<usize, HashSet<Vec<u8>>>,
    pub concolic_enabled: bool,
    pub middlewares_enabled: bool,
    pub middlewares: Rc<RefCell<HashMap<MiddlewareType, Rc<RefCell<dyn Middleware<VS, I, S>>>>>>,

    pub coverage_changed: bool,

    pub flashloan_middleware: Option<Rc<RefCell<Flashloan<VS, I, S>>>>,

    pub middlewares_latent_call_actions: Vec<CallMiddlewareReturn>,

    pub origin: EVMAddress,

    pub scheduler: Arc<dyn Scheduler<EVMInput, S>>,

    // controlled by onchain module, if sload cant find the slot, use this value
    pub next_slot: EVMU256,

    pub access_pattern: Rc<RefCell<AccessPattern>>,

    pub bug_hit: bool,
    pub current_typed_bug: Vec<String>,
    pub call_count: u32,

    #[cfg(feature = "print_logs")]
    pub logs: HashSet<u64>,
    // set_code data
    pub setcode_data: HashMap<EVMAddress, Bytecode>,
    // selftdestruct
    pub selfdestruct_hit:bool,
    // relations file handle
    relations_file: std::fs::File,
    // Filter duplicate relations
    relations_hash: HashSet<u64>,
    /// Known typed bugs, used for filtering in duplicate bugs
    /// Randomness from inputs
    pub randomness: Vec<u8>,
    /// workdir
    pub work_dir: String,
    /// custom SpecId
    pub spec_id: SpecId,
}

impl<VS, I, S> Debug for FuzzHost<VS, I, S>
where
    S: State + HasCaller<EVMAddress> + Debug + Clone + 'static,
    I: VMInputT<VS, EVMAddress, EVMAddress, ConciseEVMInput> + EVMInputT,
    VS: VMStateT,
{
    fn fmt(&self, f: &mut Formatter<'_>) -> std::fmt::Result {
        f.debug_struct("FuzzHost")
            .field("data", &self.evmstate)
            .field("env", &self.env)
            .field("hash_to_address", &self.hash_to_address)
            .field("address_to_hash", &self.address_to_hash)
            .field("_pc", &self._pc)
            .field("pc_to_addresses", &self.pc_to_addresses)
            .field("pc_to_call_hash", &self.pc_to_call_hash)
            .field("concolic_enabled", &self.concolic_enabled)
            .field("middlewares_enabled", &self.middlewares_enabled)
            .field("middlewares", &self.middlewares)
            .field(
                "middlewares_latent_call_actions",
                &self.middlewares_latent_call_actions,
            )
            .field("origin", &self.origin)
            .finish()
    }
}

// all clones would not include middlewares and states
impl<VS, I, S> Clone for FuzzHost<VS, I, S>
where
    S: State + HasCaller<EVMAddress> + Debug + Clone + 'static,
    I: VMInputT<VS, EVMAddress, EVMAddress, ConciseEVMInput> + EVMInputT,
    VS: VMStateT,
{
    fn clone(&self) -> Self {
        Self {
            evmstate: self.evmstate.clone(),
            env: self.env.clone(),
            code: self.code.clone(),
            hash_to_address: self.hash_to_address.clone(),
            address_to_hash: self.address_to_hash.clone(),
            _pc: self._pc,
            pc_to_addresses: self.pc_to_addresses.clone(),
            pc_to_create: self.pc_to_create.clone(),
            pc_to_call_hash: self.pc_to_call_hash.clone(),
            concolic_enabled: false,
            middlewares_enabled: false,
            middlewares: Rc::new(RefCell::new(HashMap::new())),
            coverage_changed: false,
            flashloan_middleware: None,
            middlewares_latent_call_actions: vec![],
            origin: self.origin.clone(),
            scheduler: self.scheduler.clone(),
            next_slot: Default::default(),
            access_pattern: self.access_pattern.clone(),
            bug_hit: false,
            call_count: 0,
            #[cfg(feature = "print_logs")]
            logs: Default::default(),
            setcode_data:self.setcode_data.clone(),
            selfdestruct_hit:self.selfdestruct_hit,
            relations_file: self.relations_file.try_clone().unwrap(),
            relations_hash: self.relations_hash.clone(),
            current_typed_bug: self.current_typed_bug.clone(),
            randomness: vec![],
            work_dir: self.work_dir.clone(),
            spec_id: self.spec_id.clone(),
        }
    }
}

// hack: I don't want to change evm internal to add a new type of return
// this return type is never used as we disabled gas
pub(crate) const ControlLeak: InstructionResult = InstructionResult::FatalExternalError;
pub static mut ACTIVE_MATCH_EXT_CALL: bool = false;
const CONTROL_LEAK_DETECTION: bool = true;
const UNBOUND_CALL_THRESHOLD: usize = 3;

// if a PC transfers control to >2 addresses, we consider call at this PC to be unbounded
const CONTROL_LEAK_THRESHOLD: usize = 2;


impl<VS, I, S> FuzzHost<VS, I, S>
where
    S: State +HasRand + HasCaller<EVMAddress> + Debug + Clone + HasCorpus<I> + HasMetadata + HasItyState<EVMAddress, EVMAddress, VS, ConciseEVMInput> +  'static,
    I: VMInputT<VS, EVMAddress, EVMAddress, ConciseEVMInput> + EVMInputT + 'static,
    VS: VMStateT,
{
    pub fn new(scheduler: Arc<dyn Scheduler<EVMInput, S>>, workdir: String) -> Self {
        let ret = Self {
            evmstate: EVMState::new(),
            env: Env::default(),
            code: HashMap::new(),
            hash_to_address: HashMap::new(),
            address_to_hash: HashMap::new(),
            _pc: 0,
            pc_to_addresses: HashMap::new(),
            pc_to_create: HashMap::new(),
            pc_to_call_hash: HashMap::new(),
            concolic_enabled: false,
            middlewares_enabled: false,
            middlewares: Rc::new(RefCell::new(HashMap::new())),
            coverage_changed: false,
            flashloan_middleware: None,
            middlewares_latent_call_actions: vec![],
            origin: Default::default(),
            scheduler,
            next_slot: Default::default(),
            access_pattern: Rc::new(RefCell::new(AccessPattern::new())),
            bug_hit: false,
            call_count: 0,
            #[cfg(feature = "print_logs")]
            logs: Default::default(),
            setcode_data:HashMap::new(),
            selfdestruct_hit:false,
            relations_file: std::fs::File::create(format!("{}/relations.log", workdir)).unwrap(),
            relations_hash: HashSet::new(),
            current_typed_bug: Default::default(),
            randomness: vec![],
            work_dir: workdir.clone(),
            spec_id: SpecId::LATEST,
        };
        // ret.env.block.timestamp = EVMU256::max_value();
        ret
    }

    pub fn set_spec_id(&mut self, spec_id: String) {
        self.spec_id = SpecId::from(spec_id.as_str());
    }

    /// custom spec id run_inspect
    pub fn run_inspect(
        &mut self,
        mut interp: &mut Interpreter,
        mut state:  &mut S,
    ) -> InstructionResult {
        match self.spec_id {
            SpecId::LATEST => interp.run_inspect::<S, FuzzHost<VS, I, S>, LatestSpec>(self, state),
            SpecId::FRONTIER => interp.run_inspect::<S, FuzzHost<VS, I, S>, FrontierSpec>(self, state),
            SpecId::HOMESTEAD => interp.run_inspect::<S, FuzzHost<VS, I, S>, HomesteadSpec>(self, state),
            SpecId::TANGERINE => interp.run_inspect::<S, FuzzHost<VS, I, S>, TangerineSpec>(self, state),
            SpecId::SPURIOUS_DRAGON => interp.run_inspect::<S, FuzzHost<VS, I, S>, SpuriousDragonSpec>(self, state),
            SpecId::BYZANTIUM => interp.run_inspect::<S, FuzzHost<VS, I, S>, ByzantiumSpec>( self, state),
            SpecId::CONSTANTINOPLE | SpecId::PETERSBURG => interp.run_inspect::<S, FuzzHost<VS, I, S>, PetersburgSpec>(self, state),
            SpecId::ISTANBUL => interp.run_inspect::<S, FuzzHost<VS, I, S>, IstanbulSpec>(self, state),
            SpecId::MUIR_GLACIER | SpecId::BERLIN => interp.run_inspect::<S, FuzzHost<VS, I, S>, BerlinSpec>(self, state),
            SpecId::LONDON => interp.run_inspect::<S, FuzzHost<VS, I, S>, LondonSpec>(self, state),
            SpecId::MERGE => interp.run_inspect::<S, FuzzHost<VS, I, S>, MergeSpec>(self, state),
            SpecId::SHANGHAI => interp.run_inspect::<S, FuzzHost<VS, I, S>, ShanghaiSpec>(self, state),
            _=> interp.run_inspect::<S, FuzzHost<VS, I, S>, LatestSpec>(self, state),
        }
    }

    pub fn remove_all_middlewares(&mut self) {
        self.middlewares_enabled = false;
        self.middlewares.deref().borrow_mut().clear();
    }

    pub fn add_middlewares(&mut self, middlewares: Rc<RefCell<dyn Middleware<VS, I, S>>>) {
        self.middlewares_enabled = true;
        let ty = middlewares.deref().borrow().get_type();
        self.middlewares
            .deref()
            .borrow_mut()
            .insert(ty, middlewares);
    }

    pub fn remove_middlewares(&mut self, middlewares: Rc<RefCell<dyn Middleware<VS, I, S>>>) {
        let ty = middlewares.deref().borrow().get_type();
        self.middlewares
            .deref()
            .borrow_mut()
            .remove(&ty);
    }

    pub fn add_flashloan_middleware(&mut self, middlware: Flashloan<VS, I, S>) {
        self.flashloan_middleware = Some(Rc::new(RefCell::new(middlware)));
    }

    pub fn set_concolic_enabled(&mut self, enabled: bool) {
        self.concolic_enabled = enabled;
    }

    pub fn initialize(&mut self, state: &S)
    where
        S: HasHashToAddress,
    {
        self.hash_to_address = state.get_hash_to_address().clone();
        for key in self.hash_to_address.keys() {
            let addresses = self.hash_to_address.get(key).unwrap();
            for addr in addresses {
                match self.address_to_hash.get_mut(addr) {
                    Some(s) => {
                        s.push(*key);
                    }
                    None => {
                        self.address_to_hash.insert(*addr, vec![*key]);
                    }
                }
            }
        }
    }

    pub fn add_hashes(&mut self, address: EVMAddress, hashes: Vec<[u8; 4]>) {
        self.address_to_hash.insert(address, hashes.clone());

        for hash in hashes {
            // insert if exists or create new
            match self.hash_to_address.get_mut(&hash) {
                Some(s) => {
                    s.insert(address);
                }
                None => {
                    self.hash_to_address.insert(hash, HashSet::from([address]));
                }
            }
        }
    }

    pub fn add_one_hashes(&mut self, address: EVMAddress, hash: [u8; 4]) {
        match self.address_to_hash.get_mut(&address) {
            Some(s) => {
                s.push(hash);
            }
            None => {
                self.address_to_hash.insert(address, vec![hash]);
            }
        }

        match self.hash_to_address.get_mut(&hash) {
            Some(s) => {
                s.insert(address);
            }
            None => {
                self.hash_to_address.insert(hash, HashSet::from([address]));
            }
        }
    }

    pub fn set_codedata(&mut self, address: EVMAddress, mut code: Bytecode) {
        self.setcode_data.insert(address, code);
    }

    pub fn clear_codedata(&mut self) {
        self.setcode_data.clear();
    }

    pub fn set_code(&mut self, address: EVMAddress, mut code: Bytecode, state: &mut S) {
        unsafe {
            if self.middlewares_enabled {
                match self.flashloan_middleware.clone() {
                    Some(m) => {
                        let mut middleware = m.deref().borrow_mut();
                        middleware.on_insert(&mut code, address, self, state);
                    }
                    _ => {}
                }
                for (_, middleware) in &mut self.middlewares.clone().deref().borrow_mut().iter_mut()
                {
                    middleware
                        .deref()
                        .deref()
                        .borrow_mut()
                        .on_insert(&mut code, address, self, state);
                }
            }
        }
        assert!(self
            .code
            .insert(
                address,
                Arc::new(BytecodeLocked::try_from(to_analysed(code)).unwrap())
            )
            .is_none());
    }

    pub fn find_static_call_read_slot(
        &self,
        address: EVMAddress,
        data: Bytes,
        state: &mut S,
    ) -> Vec<EVMU256> {
        return vec![];
        // let call = Contract::new_with_context_not_cloned::<LatestSpec>(
        //     data,
        //     self.code.get(&address).expect("no code").clone(),
        //     &CallContext {
        //         address,
        //         caller: Default::default(),
        //         code_address: address,
        //         apparent_value: Default::default(),
        //         scheme: CallScheme::StaticCall,
        //     },
        // );
        // let mut interp = Interpreter::new::<LatestSpec>(call, 1e10 as u64);
        // let (ret, slots) =
        //     interp.locate_slot::<FuzzHost<VS, I, S>, LatestSpec, S>(&mut self.clone(), state);
        // if ret != Return::Revert {
        //     slots
        // } else {
        //     vec![]
        // }
    }
    pub fn write_relations(&mut self, caller: EVMAddress, target: EVMAddress, funtion_hash: Bytes) {
        if funtion_hash.len() < 0x4 {
            return;
        }
        let cur_write_str = format!("{{caller:0x{} --> traget:0x{} function(0x{})}}\n", hex::encode(caller), hex::encode(target), hex::encode(&funtion_hash[..4]));
        let mut hasher = DefaultHasher::new();
        cur_write_str.hash(&mut hasher);
        let cur_wirte_hash = hasher.finish();
        if self.relations_hash.contains(&cur_wirte_hash) {
            return;
        }
        if self.relations_hash.len() == 0{
            let write_head = format!("[ityfuzz relations] caller, traget, function hash\n");
            self.relations_file
                .write_all(write_head.as_bytes())
                .unwrap();
        }

        self.relations_hash.insert(cur_wirte_hash);
        self.relations_file
            .write_all(cur_write_str.as_bytes())
            .unwrap();
    }

    fn call_allow_control_leak(&mut self, input: &mut CallInputs, state: &mut S) -> (InstructionResult, Gas, Bytes) {
        self.call_count += 1;
        if self.call_count >= unsafe {CALL_UNTIL} {
            return (ControlLeak, Gas::new(0), Bytes::new());
        }

        if unsafe { WRITE_RELATIONSHIPS } {
            self.write_relations(
                input.transfer.source.clone(),
                input.contract.clone(),
                input.input.clone(),
            );
        }

        let mut hash = input.input.to_vec();
        hash.resize(4, 0);

        macro_rules! record_func_hash {
            () => {
                unsafe {
                    let mut s = DefaultHasher::new();
                    hash.hash(&mut s);
                    let _hash = s.finish();
                    ABI_MAX_SIZE[(_hash as usize) % MAP_SIZE] = RET_SIZE;
                }
            };
        }

        // middlewares
        let mut middleware_result: Option<(InstructionResult, Gas, Bytes)> = None;
        for action in &self.middlewares_latent_call_actions {
            match action {
                CallMiddlewareReturn::Continue => {}
                CallMiddlewareReturn::ReturnRevert => {
                    middleware_result = Some((Revert, Gas::new(0), Bytes::new()));
                }
                CallMiddlewareReturn::ReturnSuccess(b) => {
                    middleware_result = Some((Continue, Gas::new(0), b.clone()));
                }
            }
            if middleware_result.is_some() {
                break;
            }
        }
        self.middlewares_latent_call_actions.clear();

        if middleware_result.is_some() {
            return middleware_result.unwrap();
        }

        // if calling sender, then definitely control leak
        if self.origin == input.contract {
            record_func_hash!();
            // println!("call self {:?} -> {:?} with {:?}", input.context.caller, input.contract, hex::encode(input.input.clone()));
            return (ControlLeak, Gas::new(0), Bytes::new());
        }

        let mut input_seq = input.input.to_vec();

        // check whether the whole CALLDATAVALUE can be arbitrary
        if !self.pc_to_call_hash.contains_key(&self._pc) {
            self.pc_to_call_hash.insert(self._pc, HashSet::new());
        }
        self.pc_to_call_hash
            .get_mut(&self._pc)
            .unwrap()
            .insert(hash.to_vec());
        if self.pc_to_call_hash.get(&self._pc).unwrap().len() > UNBOUND_CALL_THRESHOLD
            && input_seq.len() >= 4
        {
            unsafe {
                ARBITRARY_CALL = true;
            }
            // random sample a key from hash_to_address
            // println!("unbound call {:?} -> {:?} with {:?}", input.context.caller, input.contract, hex::encode(input.input.clone()));
            match self.address_to_hash.get_mut(&input.context.code_address) {
                None => {}
                Some(hashes) => {
                    let selected_key =
                        hashes[hash.iter().map(|x| (*x) as usize).sum::<usize>() % hashes.len()];
                    for i in 0..4 {
                        input_seq[i] = selected_key[i];
                    }
                }
            }
        }

        // control leak check
        assert_ne!(self._pc, 0);
        if !self.pc_to_addresses.contains_key(&(input.context.caller, self._pc)) {
            self.pc_to_addresses.insert((input.context.caller, self._pc), HashSet::new());
        }
        let addresses_at_pc = self.pc_to_addresses
            .get_mut(&(input.context.caller, self._pc))
            .unwrap();
        addresses_at_pc.insert(input.contract);

        // if control leak is enabled, return controlleak if it is unbounded call
        if CONTROL_LEAK_DETECTION == true {
            if addresses_at_pc.len() > CONTROL_LEAK_THRESHOLD {
                record_func_hash!();
                return (ControlLeak, Gas::new(0), Bytes::new());
            }
        }

        let mut old_call_context = None;
        unsafe {
            old_call_context = GLOBAL_CALL_CONTEXT.clone();
            GLOBAL_CALL_CONTEXT = Some(input.context.clone());
        }

        macro_rules! ret_back_ctx {
            () => {
                unsafe {
                    GLOBAL_CALL_CONTEXT = old_call_context;
                }
            };
        }

        let input_bytes = Bytes::from(input_seq);

        // find contracts that have this function hash
        let contract_loc_option = self.hash_to_address.get(hash.as_slice());
        if unsafe { ACTIVE_MATCH_EXT_CALL } && contract_loc_option.is_some() {
            let loc = contract_loc_option.unwrap();
            // if there is such a location known, then we can use exact call
            if !loc.contains(&input.contract) {
                // todo(@shou): resolve multi locs
                if loc.len() != 1 {
                    panic!("more than one contract found for the same hash");
                }
                let mut interp = Interpreter::new(
                    Contract::new_with_context_analyzed(
                        input_bytes,
                        self.code.get(loc.iter().nth(0).unwrap()).unwrap().clone(),
                        &input.context,
                    ),
                    1e10 as u64,
                    false
                );

                let ret = self.run_inspect(&mut interp, state);
                ret_back_ctx!();
                return (ret, Gas::new(0), interp.return_value());
            }
        }

        // if there is code, then call the code
        let res = self.call_forbid_control_leak(input, state);
        ret_back_ctx!();
        res
    }

    fn call_forbid_control_leak(&mut self, input: &mut CallInputs, state: &mut S) -> (InstructionResult, Gas, Bytes) {
        let mut hash = input.input.to_vec();
        hash.resize(4, 0);
        // if there is code, then call the code
        if let Some(code) = self.code.get(&input.context.code_address) {
            let mut interp = Interpreter::new(
                Contract::new_with_context_analyzed(
                    Bytes::from(input.input.to_vec()),
                    code.clone(),
                    &input.context,
                ),
                1e10 as u64,
                false
            );
            let ret = self.run_inspect(&mut interp, state);
            return (ret, Gas::new(0), interp.return_value());
        }

        // transfer txn and fallback provided
        if hash == [0x00, 0x00, 0x00, 0x00] {
            return (Continue, Gas::new(0), Bytes::new());
        }
        return (Revert, Gas::new(0), Bytes::new());
    }
}

macro_rules! process_rw_key {
    ($key:ident) => {
        if $key > EVMU256::from(RW_SKIPPER_PERCT_IDX) {
            // $key >>= 4;
            $key %= EVMU256::from(RW_SKIPPER_AMT);
            $key += EVMU256::from(RW_SKIPPER_PERCT_IDX);
            as_u64($key) as usize % MAP_SIZE
        } else {
            as_u64($key) as usize % MAP_SIZE
        }
    };
}

macro_rules! u256_to_u8 {
    ($key:ident) => {
        (as_u64($key >> 4) % 254) as u8
    };
}

pub static mut ARBITRARY_CALL: bool = false;

impl<VS, I, S> Host<S> for FuzzHost<VS, I, S>
where
    S: State +HasRand + HasCaller<EVMAddress> + Debug + Clone + HasCorpus<I> + HasMetadata + HasItyState<EVMAddress, EVMAddress, VS, ConciseEVMInput> +  'static,
    I: VMInputT<VS, EVMAddress, EVMAddress, ConciseEVMInput> + EVMInputT + 'static,
    VS: VMStateT,
{
    fn step(&mut self, interp: &mut Interpreter, state: &mut S) -> InstructionResult {
        unsafe {
            if self.middlewares_enabled {
                match self.flashloan_middleware.clone() {
                    Some(m) => {
                        let mut middleware = m.deref().borrow_mut();
                        middleware.on_step(interp, self, state);
                    }
                    _ => {}
                }
                if self.setcode_data.len() > 0 {
                    self.clear_codedata();
                }
                for (_, middleware) in &mut self.middlewares.clone().deref().borrow_mut().iter_mut()
                {
                    middleware
                        .deref()
                        .deref()
                        .borrow_mut()
                        .on_step(interp, self, state);
                }


                if self.setcode_data.len() > 0 {
                    for (address, code) in &self.setcode_data.clone() {
                        self.set_code(address.clone(), code.clone(), state);
                    }
                }
            }

            if IS_FAST_CALL_STATIC {
                return Continue;
            }

            macro_rules! fast_peek {
                ($idx:expr) => {
                    interp.stack.data()[interp.stack.len() - 1 - $idx]
                };
            }
            match *interp.instruction_pointer {
                // 0xfd => {
                //     println!("fd {} @ {:?}", interp.program_counter(), interp.contract.address);
                // }
                0x57 => {
                    // JUMPI counter cond
                    let br = fast_peek!(1);
                    let jump_dest = if is_zero(br) {
                        1
                    } else {
                        as_u64(fast_peek!(0))
                    };
                    let idx = (interp.program_counter() * (jump_dest as usize)) % MAP_SIZE;
                    if JMP_MAP[idx] == 0 {
                        self.coverage_changed = true;
                    }
                    if JMP_MAP[idx] < 255 {
                        JMP_MAP[idx] += 1;
                    }

                    #[cfg(feature = "cmp")]
                    {
                        let idx = (interp.program_counter()) % MAP_SIZE;
                        CMP_MAP[idx] = br;
                    }
                }

                #[cfg(any(feature = "dataflow", feature = "cmp"))]
                0x55 => {
                    // SSTORE
                    #[cfg(feature = "dataflow")]
                    let value = fast_peek!(1);
                    {
                        let mut key = fast_peek!(0);
                        let v = u256_to_u8!(value) + 1;
                        WRITE_MAP[process_rw_key!(key)] = v;
                    }
                    let res = <FuzzHost<VS, I, S> as Host<S>>::sload(
                        self,
                        interp.contract.address,
                        fast_peek!(0),
                    );
                    let value_changed = res.expect("sload failed").0 != value;

                    let idx = interp.program_counter() % MAP_SIZE;
                    JMP_MAP[idx] = if value_changed { 1 } else { 0 };

                    STATE_CHANGE |= value_changed;
                }

                #[cfg(feature = "dataflow")]
                0x54 => {
                    // SLOAD
                    let mut key = fast_peek!(0);
                    READ_MAP[process_rw_key!(key)] = true;
                }

                // todo(shou): support signed checking
                #[cfg(feature = "cmp")]
                0x10 | 0x12 => {
                    // LT, SLT
                    let v1 = fast_peek!(0);
                    let v2 = fast_peek!(1);
                    let abs_diff = if v1 >= v2 {
                        if v1 - v2 != EVMU256::ZERO {
                            v1 - v2
                        } else {
                            EVMU256::from(1)
                        }
                    } else {
                        EVMU256::ZERO
                    };
                    let idx = interp.program_counter() % MAP_SIZE;
                    if abs_diff < CMP_MAP[idx] {
                        CMP_MAP[idx] = abs_diff;
                    }
                }

                #[cfg(feature = "cmp")]
                0x11 | 0x13 => {
                    // GT, SGT
                    let v1 = fast_peek!(0);
                    let v2 = fast_peek!(1);
                    let abs_diff = if v1 <= v2 {
                        if v2 - v1 != EVMU256::ZERO {
                            v2 - v1
                        } else {
                            EVMU256::from(1)
                        }
                    } else {
                        EVMU256::ZERO
                    };
                    let idx = interp.program_counter() % MAP_SIZE;
                    if abs_diff < CMP_MAP[idx] {
                        CMP_MAP[idx] = abs_diff;
                    }
                }

                #[cfg(feature = "cmp")]
                0x14 => {
                    // EQ
                    let v1 = fast_peek!(0);
                    let v2 = fast_peek!(1);
                    let abs_diff = if v1 < v2 {
                        (v2 - v1) % (EVMU256::MAX - EVMU256::from(1)) + EVMU256::from(1)
                    } else {
                        (v1 - v2) % (EVMU256::MAX - EVMU256::from(1)) + EVMU256::from(1)
                    };
                    let idx = interp.program_counter() % MAP_SIZE;
                    if abs_diff < CMP_MAP[idx] {
                        CMP_MAP[idx] = abs_diff;
                    }
                }

                0xf1 | 0xf2 | 0xf4 | 0xfa => {
                    let offset_of_ret_size: usize = match *interp.instruction_pointer {
                        0xf1 | 0xf2 => 6,
                        0xf4 | 0xfa => 5,
                        _ => unreachable!(),
                    };
                    unsafe {
                        RET_OFFSET = as_u64(fast_peek!(offset_of_ret_size - 1)) as usize;
                        // println!("RET_OFFSET: {}", RET_OFFSET);
                        RET_SIZE = as_u64(fast_peek!(offset_of_ret_size)) as usize;
                    }
                    self._pc = interp.program_counter();
                }
                0xf0 | 0xf5 => {
                    // CREATE, CREATE2
                    self._pc = interp.program_counter();
                }
                _ => {}
            }

            self.access_pattern
                .deref()
                .borrow_mut()
                .decode_instruction(interp);
        }
        return Continue;
    }

    fn step_end(&mut self, _interp: &mut Interpreter, _ret: InstructionResult, _: &mut S) -> InstructionResult {
        return Continue;
    }

    fn env(&mut self) -> &mut Env {
        return &mut self.env;
    }

    fn load_account(&mut self, _address: EVMAddress) -> Option<(bool, bool)> {
        Some((
            true,
            true, // self.data.contains_key(&address) || self.code.contains_key(&address),
        ))
    }

    fn block_hash(&mut self, _number: EVMU256) -> Option<B256> {
        Some(
            B256::from_str("0x0000000000000000000000000000000000000000000000000000000000000000")
                .unwrap(),
        )
    }

    fn balance(&mut self, _address: EVMAddress) -> Option<(EVMU256, bool)> {
        // println!("balance");

        Some((EVMU256::MAX, true))
    }

    fn code(&mut self, address: EVMAddress) -> Option<(Arc<BytecodeLocked>, bool)> {
        // println!("code");
        match self.code.get(&address) {
            Some(code) => Some((code.clone(), true)),
            None => Some((Arc::new(
                BytecodeLocked::default()
            ), true)),
        }
    }

    fn code_hash(&mut self, _address: EVMAddress) -> Option<(B256, bool)> {
        Some((
            B256::from_str("0x0000000000000000000000000000000000000000000000000000000000000000")
                .unwrap(),
            true,
        ))
    }

    fn sload(&mut self, address: EVMAddress, index: EVMU256) -> Option<(EVMU256, bool)> {
        if let Some(account) = self.evmstate.get(&address) {
            if let Some(slot) = account.get(&index) {
                return Some((slot.clone(), true));
            }
        }
        Some((self.next_slot, true))
        // match self.data.get(&address) {
        //     Some(account) => Some((account.get(&index).unwrap_or(&EVMU256::zero()).clone(), true)),
        //     None => Some((EVMU256::zero(), true)),
        // }
    }

    fn sstore(
        &mut self,
        address: EVMAddress,
        index: EVMU256,
        value: EVMU256,
    ) -> Option<(EVMU256, EVMU256, EVMU256, bool)> {
        match self.evmstate.get_mut(&address) {
            Some(account) => {
                account.insert(index, value);
            }
            None => {
                let mut account = HashMap::new();
                account.insert(index, value);
                self.evmstate.insert(address, account);
            }
        };

        Some((EVMU256::from(0), EVMU256::from(0), EVMU256::from(0), true))
    }

    fn log(&mut self, _address: EVMAddress, _topics: Vec<B256>, _data: Bytes) {
        // flag check
        if  _topics.len() == 1 {
            let current_flag = (*_topics.last().unwrap()).0;
            /// hex is "fuzzland"
            if  current_flag[0] == 0x66 && current_flag[1] == 0x75 && current_flag[2] == 0x7a && current_flag[3] == 0x7a &&
                current_flag[4] == 0x6c && current_flag[5] == 0x61 && current_flag[6] == 0x6e && current_flag[7] == 0x64 &&
                current_flag[8] == 0x00 && current_flag[9] == 0x00
                || current_flag == SCRIBBLE_EVENT_HEX {
                let data_string = String::from_utf8(_data[64..].to_vec()).unwrap();
                if unsafe {PANIC_ON_BUG} {
                    panic!(
                        "target bug found: {}", data_string
                    );
                }
                self.current_typed_bug.push(data_string.clone().trim_end_matches("\u{0}").to_string());
            }
        }

        #[cfg(feature = "print_logs")]
        {
            let mut hasher = DefaultHasher::new();
            _data.to_vec().hash(&mut hasher);
            let h = hasher.finish();
            if self.logs.contains(&h) {
                return;
            }
            self.logs.insert(h);
            let now = SystemTime::now()
                .duration_since(UNIX_EPOCH)
                .expect("Time went backwards");
            let timestamp = now.as_nanos();
            println!("log@{} {:?}", timestamp, hex::encode(_data));
        }
    }

    fn selfdestruct(&mut self, _address: EVMAddress, _target: EVMAddress) -> Option<SelfDestructResult> {
        return Some(SelfDestructResult::default());
    }

    fn create(
        &mut self,
        inputs: &mut CreateInputs,
        state: &mut S,
    ) -> (InstructionResult, Option<EVMAddress>, Gas, Bytes) {
        unsafe {
            if unsafe {CONCRETE_CREATE || IN_DEPLOY} {
                // todo: use nonce + hash instead
                let r_addr = generate_random_address(state);
                let mut interp = Interpreter::new(
                    Contract::new_with_context(
                        Bytes::new(),
                        Bytecode::new_raw(inputs.init_code.clone()),
                        &CallContext {
                            address: r_addr,
                            caller: inputs.caller,
                            code_address: r_addr,
                            apparent_value: inputs.value,
                            scheme: CallScheme::Call,
                        },
                    ),
                    1e10 as u64,
                    false
                );
                let ret = self.run_inspect(&mut interp, state);
                if ret == InstructionResult::Continue {
                    let runtime_code = interp.return_value();
                    self.set_code(
                        r_addr,
                        Bytecode::new_raw(runtime_code.clone()),
                        state
                    );
                    {
                        // now we build & insert abi
                        let contract_code_str = hex::encode(runtime_code.clone());
                        let sigs = extract_sig_from_contract(&contract_code_str);
                        let mut unknown_sigs: usize = 0;
                        let mut parsed_abi = vec![];
                        for sig in &sigs {
                            if let Some(abi) = state.metadata().get::<ABIMap>().unwrap().get(sig) {
                                parsed_abi.push(abi.clone());
                            } else {
                                unknown_sigs += 1;
                            }
                        }

                        if unknown_sigs > sigs.len() * 10 / 9 {
                            println!("Too many unknown function signature for newly created contract, we are going to decompile this contract using Heimdall");
                            let abis = fetch_abi_heimdall(contract_code_str)
                                .iter()
                                .map(|abi| {
                                    if let Some(known_abi) = state.metadata().get::<ABIMap>().unwrap().get(&abi.function) {
                                        known_abi
                                    } else {
                                        abi
                                    }
                                })
                                .cloned()
                                .collect_vec();
                            parsed_abi = abis;
                        }
                        // notify flashloan and blacklisting flashloan addresses
                        #[cfg(feature = "flashloan_v2")]
                        {
                            handle_contract_insertion!(state, self, r_addr, parsed_abi);
                        }

                        parsed_abi
                            .iter()
                            .filter(|v| !v.is_constructor)
                            .for_each(|abi| {
                                #[cfg(not(feature = "fuzz_static"))]
                                if abi.is_static {
                                    return;
                                }

                                let mut abi_instance = get_abi_type_boxed(&abi.abi);
                                abi_instance
                                    .set_func_with_name(abi.function, abi.function_name.clone());
                                let input = EVMInput {
                                    caller: state.get_rand_caller(),
                                    contract: r_addr,
                                    data: Some(abi_instance),
                                    sstate: StagedVMState::new_uninitialized(),
                                    sstate_idx: 0,
                                    txn_value: if abi.is_payable {
                                        Some(EVMU256::ZERO)
                                    } else {
                                        None
                                    },
                                    step: false,

                                    env: Default::default(),
                                    access_pattern: Rc::new(RefCell::new(AccessPattern::new())),
                                    #[cfg(feature = "flashloan_v2")]
                                    liquidation_percent: 0,
                                    #[cfg(feature = "flashloan_v2")]
                                    input_type: EVMInputTy::ABI,
                                    direct_data: Default::default(),
                                    randomness: vec![0],
                                    repeat: 1,
                                };
                                add_corpus(self, state, &input);
                            });

                    }
                    (
                        Continue,
                        Some(r_addr),
                        Gas::new(0),
                        runtime_code,
                    )
                } else {
                    (
                        ret,
                        Some(r_addr),
                        Gas::new(0),
                        Bytes::new(),
                    )
                }
            } else {
                (
                    InstructionResult::Revert,
                    None,
                    Gas::new(0),
                    Bytes::new(),
                )
            }

        }
    }

    fn call(&mut self, input: &mut CallInputs, state: &mut S) -> (InstructionResult, Gas, Bytes) {
        if unsafe { IS_FAST_CALL_STATIC } {
            self.call_forbid_control_leak(input, state)
        } else {
            self.call_allow_control_leak(input, state)
        }

    }
}<|MERGE_RESOLUTION|>--- conflicted
+++ resolved
@@ -34,11 +34,7 @@
 use crate::evm::types::{as_u64, bytes_to_u64, EVMAddress, EVMU256, generate_random_address, is_zero};
 
 use crate::evm::uniswap::{generate_uniswap_router_call, TokenContext};
-<<<<<<< HEAD
-use crate::evm::vm::{EVMState, IS_FAST_CALL, IS_FAST_CALL_STATIC};
-=======
-use crate::evm::vm::{EVMState, IN_DEPLOY};
->>>>>>> 69aca0c6
+use crate::evm::vm::{EVMState, IN_DEPLOY, IS_FAST_CALL_STATIC};
 use crate::generic_vm::vm_executor::{ExecutionResult, GenericVM, MAP_SIZE};
 use crate::generic_vm::vm_state::VMStateT;
 use crate::input::VMInputT;
@@ -1110,10 +1106,9 @@
     }
 
     fn call(&mut self, input: &mut CallInputs, state: &mut S) -> (InstructionResult, Gas, Bytes) {
-        if unsafe { IS_FAST_CALL_STATIC } {
-            self.call_forbid_control_leak(input, state)
-        } else {
-            self.call_allow_control_leak(input, state)
+        self.call_count += 1;
+        if self.call_count >= unsafe {CALL_UNTIL} {
+            return (ControlLeak, Gas::new(0), Bytes::new());
         }
 
     }
