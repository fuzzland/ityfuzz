use crate::evm::bytecode_analyzer;
use crate::evm::input::{EVMInput, EVMInputT, EVMInputTy};
use crate::evm::middlewares::middleware::{CallMiddlewareReturn, Middleware, MiddlewareType};
use crate::evm::mutator::AccessPattern;
use crate::evm::onchain::flashloan::{Flashloan, FlashloanData};
use bytes::Bytes;
use itertools::Itertools;
use libafl::prelude::{HasCorpus, Scheduler, HasRand};
use libafl::state::State;
use primitive_types::H256;
use revm::db::BenchmarkDB;
use revm_interpreter::InstructionResult::{Continue, Return, Revert};


use std::cell::RefCell;
use std::collections::hash_map::DefaultHasher;
use std::collections::{HashMap, HashSet};
use std::fmt::{Debug, Formatter};
use std::fs::OpenOptions;
use std::hash::Hash;
use std::hash::Hasher;
use std::io::Write;
use std::ops::Deref;
use std::rc::Rc;
use std::str::FromStr;
use std::sync::Arc;
use std::time::{SystemTime, UNIX_EPOCH};
use hex::FromHex;
use revm_interpreter::{BytecodeLocked, CallContext, CallInputs, CallScheme, Contract, CreateInputs, Gas, Host, InstructionResult, Interpreter, SelfDestructResult};
use revm_interpreter::analysis::to_analysed;
use revm_primitives::{B256, Bytecode, Env, LatestSpec, Spec};
use crate::evm::types::{as_u64, bytes_to_u64, EVMAddress, EVMU256, generate_random_address, is_zero};

use crate::evm::uniswap::{generate_uniswap_router_call, TokenContext};
use crate::evm::vm::EVMState;
use crate::generic_vm::vm_executor::{ExecutionResult, GenericVM, MAP_SIZE};
use crate::generic_vm::vm_state::VMStateT;
use crate::input::VMInputT;

use crate::state::{HasCaller, HasCurrentInputIdx, HasHashToAddress, HasItyState};

use super::concolic::concolic_exe_host::ConcolicEVMExecutor;

pub static mut JMP_MAP: [u8; MAP_SIZE] = [0; MAP_SIZE];

// dataflow
pub static mut READ_MAP: [bool; MAP_SIZE] = [false; MAP_SIZE];
pub static mut WRITE_MAP: [u8; MAP_SIZE] = [0; MAP_SIZE];

// cmp
pub static mut CMP_MAP: [EVMU256; MAP_SIZE] = [EVMU256::MAX; MAP_SIZE];

pub static mut ABI_MAX_SIZE: [usize; MAP_SIZE] = [0; MAP_SIZE];
pub static mut STATE_CHANGE: bool = false;

pub const RW_SKIPPER_PERCT_IDX: usize = 100;
pub const RW_SKIPPER_AMT: usize = MAP_SIZE - RW_SKIPPER_PERCT_IDX;

// How mant iterations the coverage is the same
pub static mut COVERAGE_NOT_CHANGED: u32 = 0;
pub static mut RET_SIZE: usize = 0;
pub static mut RET_OFFSET: usize = 0;
pub static mut GLOBAL_CALL_CONTEXT: Option<CallContext> = None;
pub static mut GLOBAL_CALL_DATA: Option<CallContext> = None;

pub static mut PANIC_ON_BUG: bool = false;
pub static mut PANIC_ON_TYPEDBUG: bool = false;
// for debugging purpose, return ControlLeak when the calls amount exceeds this value
pub static mut CALL_UNTIL: u32 = u32::MAX;

/// Shall we dump the contract calls
pub static mut WRITE_RELATIONSHIPS: bool = false;


pub struct FuzzHost<VS, I, S>
where
    S: State + HasCaller<EVMAddress> + Debug + Clone + 'static,
    I: VMInputT<VS, EVMAddress, EVMAddress> + EVMInputT,
    VS: VMStateT,
{
    pub evmstate: EVMState,
    // these are internal to the host
    pub env: Env,
    pub code: HashMap<EVMAddress, Arc<BytecodeLocked>>,
    pub hash_to_address: HashMap<[u8; 4], HashSet<EVMAddress>>,
    pub address_to_hash: HashMap<EVMAddress, Vec<[u8; 4]>>,
    pub _pc: usize,
    pub pc_to_addresses: HashMap<usize, HashSet<EVMAddress>>,
    pub pc_to_call_hash: HashMap<usize, HashSet<Vec<u8>>>,
    pub concolic_enabled: bool,
    pub middlewares_enabled: bool,
    pub middlewares: Rc<RefCell<HashMap<MiddlewareType, Rc<RefCell<dyn Middleware<VS, I, S>>>>>>,

    pub coverage_changed: bool,

    pub flashloan_middleware: Option<Rc<RefCell<Flashloan<VS, I, S>>>>,

    pub middlewares_latent_call_actions: Vec<CallMiddlewareReturn>,

    pub origin: EVMAddress,

    pub scheduler: Arc<dyn Scheduler<EVMInput, S>>,

    // controlled by onchain module, if sload cant find the slot, use this value
    pub next_slot: EVMU256,

    pub access_pattern: Rc<RefCell<AccessPattern>>,

    pub bug_hit: bool,
    pub current_typed_bug: Vec<u64>,
    pub call_count: u32,

    #[cfg(feature = "print_logs")]
    pub logs: HashSet<u64>,
    // set_code data
    pub setcode_data: HashMap<EVMAddress, Bytecode>,
<<<<<<< HEAD
    // selftdestruct
    pub selfdestruct_hit:bool,
=======
    // relations file handle
    relations_file: std::fs::File,
    // Filter duplicate relations
    relations_hash: HashSet<u64>,
    /// Known typed bugs, used for filtering in duplicate bugs
    known_typed_bugs: HashSet<u64>,

>>>>>>> e5826df7
}

impl<VS, I, S> Debug for FuzzHost<VS, I, S>
where
    S: State + HasCaller<EVMAddress> + Debug + Clone + 'static,
    I: VMInputT<VS, EVMAddress, EVMAddress> + EVMInputT,
    VS: VMStateT,
{
    fn fmt(&self, f: &mut Formatter<'_>) -> std::fmt::Result {
        f.debug_struct("FuzzHost")
            .field("data", &self.evmstate)
            .field("env", &self.env)
            .field("hash_to_address", &self.hash_to_address)
            .field("address_to_hash", &self.address_to_hash)
            .field("_pc", &self._pc)
            .field("pc_to_addresses", &self.pc_to_addresses)
            .field("pc_to_call_hash", &self.pc_to_call_hash)
            .field("concolic_enabled", &self.concolic_enabled)
            .field("middlewares_enabled", &self.middlewares_enabled)
            .field("middlewares", &self.middlewares)
            .field(
                "middlewares_latent_call_actions",
                &self.middlewares_latent_call_actions,
            )
            .field("origin", &self.origin)
            .finish()
    }
}

// all clones would not include middlewares and states
impl<VS, I, S> Clone for FuzzHost<VS, I, S>
where
    S: State + HasCaller<EVMAddress> + Debug + Clone + 'static,
    I: VMInputT<VS, EVMAddress, EVMAddress> + EVMInputT,
    VS: VMStateT,
{
    fn clone(&self) -> Self {
        Self {
            evmstate: self.evmstate.clone(),
            env: self.env.clone(),
            code: self.code.clone(),
            hash_to_address: self.hash_to_address.clone(),
            address_to_hash: self.address_to_hash.clone(),
            _pc: self._pc,
            pc_to_addresses: self.pc_to_addresses.clone(),
            pc_to_call_hash: self.pc_to_call_hash.clone(),
            concolic_enabled: false,
            middlewares_enabled: false,
            middlewares: Rc::new(RefCell::new(HashMap::new())),
            coverage_changed: false,
            flashloan_middleware: None,
            middlewares_latent_call_actions: vec![],
            origin: self.origin.clone(),
            scheduler: self.scheduler.clone(),
            next_slot: Default::default(),
            access_pattern: self.access_pattern.clone(),
            bug_hit: false,
            call_count: 0,
            #[cfg(feature = "print_logs")]
            logs: Default::default(),
            setcode_data:self.setcode_data.clone(),
<<<<<<< HEAD
            selfdestruct_hit:self.selfdestruct_hit,
=======
            relations_file: self.relations_file.try_clone().unwrap(),
            relations_hash: self.relations_hash.clone(),
            current_typed_bug: self.current_typed_bug.clone(),
            known_typed_bugs: self.known_typed_bugs.clone(),
>>>>>>> e5826df7
        }
    }
}

// hack: I don't want to change evm internal to add a new type of return
// this return type is never used as we disabled gas
pub(crate) const ControlLeak: InstructionResult = InstructionResult::FatalExternalError;
pub static mut ACTIVE_MATCH_EXT_CALL: bool = false;
const CONTROL_LEAK_DETECTION: bool = true;
const UNBOUND_CALL_THRESHOLD: usize = 3;

// if a PC transfers control to >2 addresses, we consider call at this PC to be unbounded
const CONTROL_LEAK_THRESHOLD: usize = 2;


impl<VS, I, S> FuzzHost<VS, I, S>
where
    S: State + HasCaller<EVMAddress> + Clone + Debug + HasCorpus<I> + 'static,
    I: VMInputT<VS, EVMAddress, EVMAddress> + EVMInputT,
    VS: VMStateT,
{
    pub fn new(scheduler: Arc<dyn Scheduler<EVMInput, S>>, workdir: String) -> Self {
        let ret = Self {
            evmstate: EVMState::new(),
            env: Env::default(),
            code: HashMap::new(),
            hash_to_address: HashMap::new(),
            address_to_hash: HashMap::new(),
            _pc: 0,
            pc_to_addresses: HashMap::new(),
            pc_to_call_hash: HashMap::new(),
            concolic_enabled: false,
            middlewares_enabled: false,
            middlewares: Rc::new(RefCell::new(HashMap::new())),
            coverage_changed: false,
            flashloan_middleware: None,
            middlewares_latent_call_actions: vec![],
            origin: Default::default(),
            scheduler,
            next_slot: Default::default(),
            access_pattern: Rc::new(RefCell::new(AccessPattern::new())),
            bug_hit: false,
            call_count: 0,
            #[cfg(feature = "print_logs")]
            logs: Default::default(),
            setcode_data:HashMap::new(),
<<<<<<< HEAD
            selfdestruct_hit:false,
=======
            relations_file: std::fs::File::create(format!("{}/relations.log", workdir)).unwrap(),
            relations_hash: HashSet::new(),
            current_typed_bug: Default::default(),
            known_typed_bugs: HashSet::new(),
>>>>>>> e5826df7
        };
        // ret.env.block.timestamp = EVMU256::max_value();
        ret
    }

    pub fn remove_all_middlewares(&mut self) {
        self.middlewares_enabled = false;
        self.middlewares.deref().borrow_mut().clear();
    }

    pub fn add_middlewares(&mut self, middlewares: Rc<RefCell<dyn Middleware<VS, I, S>>>) {
        self.middlewares_enabled = true;
        let ty = middlewares.deref().borrow().get_type();
        self.middlewares
            .deref()
            .borrow_mut()
            .insert(ty, middlewares);
    }

    pub fn add_flashloan_middleware(&mut self, middlware: Flashloan<VS, I, S>) {
        self.flashloan_middleware = Some(Rc::new(RefCell::new(middlware)));
    }

    pub fn set_concolic_enabled(&mut self, enabled: bool) {
        self.concolic_enabled = enabled;
    }

    pub fn initialize(&mut self, state: &S)
    where
        S: HasHashToAddress,
    {
        self.hash_to_address = state.get_hash_to_address().clone();
        for key in self.hash_to_address.keys() {
            let addresses = self.hash_to_address.get(key).unwrap();
            for addr in addresses {
                match self.address_to_hash.get_mut(addr) {
                    Some(s) => {
                        s.push(*key);
                    }
                    None => {
                        self.address_to_hash.insert(*addr, vec![*key]);
                    }
                }
            }
        }
    }

    pub fn add_hashes(&mut self, address: EVMAddress, hashes: Vec<[u8; 4]>) {
        self.address_to_hash.insert(address, hashes.clone());

        for hash in hashes {
            // insert if exists or create new
            match self.hash_to_address.get_mut(&hash) {
                Some(s) => {
                    s.insert(address);
                }
                None => {
                    self.hash_to_address.insert(hash, HashSet::from([address]));
                }
            }
        }
    }

    pub fn add_one_hashes(&mut self, address: EVMAddress, hash: [u8; 4]) {
        match self.address_to_hash.get_mut(&address) {
            Some(s) => {
                s.push(hash);
            }
            None => {
                self.address_to_hash.insert(address, vec![hash]);
            }
        }

        match self.hash_to_address.get_mut(&hash) {
            Some(s) => {
                s.insert(address);
            }
            None => {
                self.hash_to_address.insert(hash, HashSet::from([address]));
            }
        }
    }

    pub fn set_codedata(&mut self, address: EVMAddress, mut code: Bytecode) {
        self.setcode_data.insert(address, code);
    }

    pub fn clear_codedata(&mut self) {
        self.setcode_data.clear();
    }

    pub fn set_code(&mut self, address: EVMAddress, mut code: Bytecode, state: &mut S) {
        unsafe {
            if self.middlewares_enabled {
                match self.flashloan_middleware.clone() {
                    Some(m) => {
                        let mut middleware = m.deref().borrow_mut();
                        middleware.on_insert(&mut code, address, self, state);
                    }
                    _ => {}
                }
                for (_, middleware) in &mut self.middlewares.clone().deref().borrow_mut().iter_mut()
                {
                    middleware
                        .deref()
                        .deref()
                        .borrow_mut()
                        .on_insert(&mut code, address, self, state);
                }
            }
        }
        assert!(self
            .code
            .insert(
                address,
                Arc::new(BytecodeLocked::try_from(to_analysed(code)).unwrap())
            )
            .is_none());
    }

    pub fn find_static_call_read_slot(
        &self,
        address: EVMAddress,
        data: Bytes,
        state: &mut S,
    ) -> Vec<EVMU256> {
        return vec![];
        // let call = Contract::new_with_context_not_cloned::<LatestSpec>(
        //     data,
        //     self.code.get(&address).expect("no code").clone(),
        //     &CallContext {
        //         address,
        //         caller: Default::default(),
        //         code_address: address,
        //         apparent_value: Default::default(),
        //         scheme: CallScheme::StaticCall,
        //     },
        // );
        // let mut interp = Interpreter::new::<LatestSpec>(call, 1e10 as u64);
        // let (ret, slots) =
        //     interp.locate_slot::<FuzzHost<VS, I, S>, LatestSpec, S>(&mut self.clone(), state);
        // if ret != Return::Revert {
        //     slots
        // } else {
        //     vec![]
        // }
    }
    pub fn write_relations(&mut self, caller: EVMAddress, target: EVMAddress, funtion_hash: Bytes) {
        if funtion_hash.len() < 0x4 {
            return;
        }
        let cur_write_str = format!("{{caller:0x{} --> traget:0x{} function(0x{})}}\n", hex::encode(caller), hex::encode(target), hex::encode(&funtion_hash[..4]));
        let mut hasher = DefaultHasher::new();
        cur_write_str.hash(&mut hasher);
        let cur_wirte_hash = hasher.finish();
        if self.relations_hash.contains(&cur_wirte_hash) {
            return;
        }
        if self.relations_hash.len() == 0{
            let write_head = format!("[ityfuzz relations] caller, traget, function hash\n");
            self.relations_file
                .write_all(write_head.as_bytes())
                .unwrap();
        }

        self.relations_hash.insert(cur_wirte_hash);
        self.relations_file
            .write_all(cur_write_str.as_bytes())
            .unwrap();
    }
}

macro_rules! process_rw_key {
    ($key:ident) => {
        if $key > EVMU256::from(RW_SKIPPER_PERCT_IDX) {
            // $key >>= 4;
            $key %= EVMU256::from(RW_SKIPPER_AMT);
            $key += EVMU256::from(RW_SKIPPER_PERCT_IDX);
            as_u64($key) as usize % MAP_SIZE
        } else {
            as_u64($key) as usize % MAP_SIZE
        }
    };
}

macro_rules! u256_to_u8 {
    ($key:ident) => {
        (as_u64($key >> 4) % 254) as u8
    };
}

pub static mut ARBITRARY_CALL: bool = false;

impl<VS, I, S> Host<S> for FuzzHost<VS, I, S>
where
    S: State +HasRand + HasCaller<EVMAddress> + Debug + Clone + HasCorpus<I> +  'static,
    I: VMInputT<VS, EVMAddress, EVMAddress> + EVMInputT,
    VS: VMStateT,
{
    fn step(&mut self, interp: &mut Interpreter, state: &mut S) -> InstructionResult {
        unsafe {
            if self.middlewares_enabled {
                match self.flashloan_middleware.clone() {
                    Some(m) => {
                        let mut middleware = m.deref().borrow_mut();
                        middleware.on_step(interp, self, state);
                    }
                    _ => {}
                }
                self.clear_codedata();
                for (_, middleware) in &mut self.middlewares.clone().deref().borrow_mut().iter_mut()
                {
                    middleware
                        .deref()
                        .deref()
                        .borrow_mut()
                        .on_step(interp, self, state);
                }

                for (address, code) in &self.setcode_data.clone() {
                    self.set_code(address.clone(), code.clone(), state);
                }
            }

            macro_rules! fast_peek {
                ($idx:expr) => {
                    interp.stack.data()[interp.stack.len() - 1 - $idx]
                };
            }
            match *interp.instruction_pointer {
                // 0xfd => {
                //     println!("fd {} @ {:?}", interp.program_counter(), interp.contract.address);
                // }
                0x57 => {
                    // JUMPI counter cond
                    let br = fast_peek!(1);
                    let jump_dest = if is_zero(br) {
                        1
                    } else {
                        as_u64(fast_peek!(0))
                    };
                    let idx = (interp.program_counter() * (jump_dest as usize)) % MAP_SIZE;
                    if JMP_MAP[idx] == 0 {
                        self.coverage_changed = true;
                    }
                    if JMP_MAP[idx] < 255 {
                        JMP_MAP[idx] += 1;
                    }

                    #[cfg(feature = "cmp")]
                    {
                        let idx = (interp.program_counter()) % MAP_SIZE;
                        CMP_MAP[idx] = br;
                    }
                }

                #[cfg(any(feature = "dataflow", feature = "cmp"))]
                0x55 => {
                    // SSTORE
                    #[cfg(feature = "dataflow")]
                    let value = fast_peek!(1);
                    {
                        let mut key = fast_peek!(0);
                        let v = u256_to_u8!(value) + 1;
                        WRITE_MAP[process_rw_key!(key)] = v;
                    }
                    let res = <FuzzHost<VS, I, S> as Host<S>>::sload(
                        self,
                        interp.contract.address,
                        fast_peek!(0),
                    );
                    let value_changed = res.expect("sload failed").0 != value;

                    let idx = interp.program_counter() % MAP_SIZE;
                    JMP_MAP[idx] = if value_changed { 1 } else { 0 };

                    STATE_CHANGE |= value_changed;
                }

                #[cfg(feature = "dataflow")]
                0x54 => {
                    // SLOAD
                    let mut key = fast_peek!(0);
                    READ_MAP[process_rw_key!(key)] = true;
                }

                // todo(shou): support signed checking
                #[cfg(feature = "cmp")]
                0x10 | 0x12 => {
                    // LT, SLT
                    let v1 = fast_peek!(0);
                    let v2 = fast_peek!(1);
                    let abs_diff = if v1 >= v2 {
                        if v1 - v2 != EVMU256::ZERO {
                            v1 - v2
                        } else {
                            EVMU256::from(1)
                        }
                    } else {
                        EVMU256::ZERO
                    };
                    let idx = interp.program_counter() % MAP_SIZE;
                    if abs_diff < CMP_MAP[idx] {
                        CMP_MAP[idx] = abs_diff;
                    }
                }

                #[cfg(feature = "cmp")]
                0x11 | 0x13 => {
                    // GT, SGT
                    let v1 = fast_peek!(0);
                    let v2 = fast_peek!(1);
                    let abs_diff = if v1 <= v2 {
                        if v2 - v1 != EVMU256::ZERO {
                            v2 - v1
                        } else {
                            EVMU256::from(1)
                        }
                    } else {
                        EVMU256::ZERO
                    };
                    let idx = interp.program_counter() % MAP_SIZE;
                    if abs_diff < CMP_MAP[idx] {
                        CMP_MAP[idx] = abs_diff;
                    }
                }

                #[cfg(feature = "cmp")]
                0x14 => {
                    // EQ
                    let v1 = fast_peek!(0);
                    let v2 = fast_peek!(1);
                    let abs_diff = if v1 < v2 {
                        (v2 - v1) % (EVMU256::MAX - EVMU256::from(1)) + EVMU256::from(1)
                    } else {
                        (v1 - v2) % (EVMU256::MAX - EVMU256::from(1)) + EVMU256::from(1)
                    };
                    let idx = interp.program_counter() % MAP_SIZE;
                    if abs_diff < CMP_MAP[idx] {
                        CMP_MAP[idx] = abs_diff;
                    }
                }

                0xf1 | 0xf2 | 0xf4 | 0xfa => {
                    let offset_of_ret_size: usize = match *interp.instruction_pointer {
                        0xf1 | 0xf2 => 6,
                        0xf4 | 0xfa => 5,
                        _ => unreachable!(),
                    };
                    unsafe {
                        RET_OFFSET = as_u64(fast_peek!(offset_of_ret_size - 1)) as usize;
                        // println!("RET_OFFSET: {}", RET_OFFSET);
                        RET_SIZE = as_u64(fast_peek!(offset_of_ret_size)) as usize;
                    }
                    self._pc = interp.program_counter();
                }
                _ => {}
            }

            self.access_pattern
                .deref()
                .borrow_mut()
                .decode_instruction(interp);
        }
        return Continue;
    }

    fn step_end(&mut self, _interp: &mut Interpreter, _ret: InstructionResult, _: &mut S) -> InstructionResult {
        return Continue;
    }

    fn env(&mut self) -> &mut Env {
        return &mut self.env;
    }

    fn load_account(&mut self, _address: EVMAddress) -> Option<(bool, bool)> {
        Some((
            true,
            true, // self.data.contains_key(&address) || self.code.contains_key(&address),
        ))
    }

    fn block_hash(&mut self, _number: EVMU256) -> Option<B256> {
        Some(
            B256::from_str("0x0000000000000000000000000000000000000000000000000000000000000000")
                .unwrap(),
        )
    }

    fn balance(&mut self, _address: EVMAddress) -> Option<(EVMU256, bool)> {
        // println!("balance");

        Some((EVMU256::MAX, true))
    }

    fn code(&mut self, address: EVMAddress) -> Option<(Arc<BytecodeLocked>, bool)> {
        // println!("code");
        match self.code.get(&address) {
            Some(code) => Some((code.clone(), true)),
            None => Some((Arc::new(
                BytecodeLocked::default()
            ), true)),
        }
    }

    fn code_hash(&mut self, _address: EVMAddress) -> Option<(B256, bool)> {
        Some((
            B256::from_str("0x0000000000000000000000000000000000000000000000000000000000000000")
                .unwrap(),
            true,
        ))
    }

    fn sload(&mut self, address: EVMAddress, index: EVMU256) -> Option<(EVMU256, bool)> {
        if let Some(account) = self.evmstate.get(&address) {
            if let Some(slot) = account.get(&index) {
                return Some((slot.clone(), true));
            }
        }
        Some((self.next_slot, true))
        // match self.data.get(&address) {
        //     Some(account) => Some((account.get(&index).unwrap_or(&EVMU256::zero()).clone(), true)),
        //     None => Some((EVMU256::zero(), true)),
        // }
    }

    fn sstore(
        &mut self,
        address: EVMAddress,
        index: EVMU256,
        value: EVMU256,
    ) -> Option<(EVMU256, EVMU256, EVMU256, bool)> {
        match self.evmstate.get_mut(&address) {
            Some(account) => {
                account.insert(index, value);
            }
            None => {
                let mut account = HashMap::new();
                account.insert(index, value);
                self.evmstate.insert(address, account);
            }
        };

        Some((EVMU256::from(0), EVMU256::from(0), EVMU256::from(0), true))
    }

    fn log(&mut self, _address: EVMAddress, _topics: Vec<B256>, _data: Bytes) {
        if _topics.len() == 1 && (*_topics.last().unwrap()).0[31] == 0x37 {
            if unsafe {PANIC_ON_BUG} {
                panic!("target hit");
            }
            self.bug_hit = true;
        } else if _topics.len() == 1 && (*_topics.last().unwrap()).0[31] == 0x78{
            if unsafe {PANIC_ON_TYPEDBUG} {
                panic!("target typed_bug hit");
            }
            let current_type = bytes_to_u64(&(*_topics.last().unwrap()).0[23..31]);
            if !self.known_typed_bugs.contains(&current_type) {
                self.current_typed_bug.push(current_type);
                self.known_typed_bugs.insert(current_type);
            }
        }
        #[cfg(feature = "print_logs")]
        {
            let mut hasher = DefaultHasher::new();
            _data.to_vec().hash(&mut hasher);
            let h = hasher.finish();
            if self.logs.contains(&h) {
                return;
            }
            self.logs.insert(h);
            let now = SystemTime::now()
                .duration_since(UNIX_EPOCH)
                .expect("Time went backwards");
            let timestamp = now.as_nanos();
            println!("log@{} {:?}", timestamp, hex::encode(_data));
        }
    }

    fn selfdestruct(&mut self, _address: EVMAddress, _target: EVMAddress) -> Option<SelfDestructResult> {
        return Some(SelfDestructResult::default());
    }

    fn create(
        &mut self,
        inputs: &mut CreateInputs,
        state: &mut S,
    ) -> (InstructionResult, Option<EVMAddress>, Gas, Bytes) {
        unsafe {
            // todo: use nonce + hash instead
            let r_addr = generate_random_address(state);
            let mut interp = Interpreter::new(
                Contract::new_with_context(
                    Bytes::new(),
                    Bytecode::new_raw(inputs.init_code.clone()),
                    &CallContext {
                        address: r_addr,
                        caller: inputs.caller,
                        code_address: r_addr,
                        apparent_value: inputs.value,
                        scheme: CallScheme::Call,
                    },
                ),
                1e10 as u64,
                false
            );
            let ret = interp.run_inspect::<S, FuzzHost<VS, I, S>, LatestSpec>(self, state);
            if ret == InstructionResult::Continue {
                self.set_code(
                    r_addr,
                    Bytecode::new_raw(interp.return_value()),
                    state
                );
                (
                    Continue,
                    Some(r_addr),
                    Gas::new(0),
                    interp.return_value(),
                )
            } else {
                (
                    ret,
                    Some(r_addr),
                    Gas::new(0),
                    Bytes::new(),
                )
            }
        }
    }

    fn call(&mut self, input: &mut CallInputs, state: &mut S) -> (InstructionResult, Gas, Bytes) {
        self.call_count += 1;
        if self.call_count >= unsafe {CALL_UNTIL} {
            return (ControlLeak, Gas::new(0), Bytes::new());
        }

        if unsafe { WRITE_RELATIONSHIPS } {
            self.write_relations(
                input.transfer.source.clone(),
                input.contract.clone(),
                input.input.clone(),
            );
        }

        let mut hash = input.input.to_vec();
        hash.resize(4, 0);

        macro_rules! record_func_hash {
            () => {
                unsafe {
                    let mut s = DefaultHasher::new();
                    hash.hash(&mut s);
                    let _hash = s.finish();
                    ABI_MAX_SIZE[(_hash as usize) % MAP_SIZE] = RET_SIZE;
                }
            };
        }

        // middlewares
        let mut middleware_result: Option<(InstructionResult, Gas, Bytes)> = None;
        for action in &self.middlewares_latent_call_actions {
            match action {
                CallMiddlewareReturn::Continue => {}
                CallMiddlewareReturn::ReturnRevert => {
                    middleware_result = Some((Revert, Gas::new(0), Bytes::new()));
                }
                CallMiddlewareReturn::ReturnSuccess(b) => {
                    middleware_result = Some((Continue, Gas::new(0), b.clone()));
                }
            }
            if middleware_result.is_some() {
                break;
            }
        }
        self.middlewares_latent_call_actions.clear();

        if middleware_result.is_some() {
            return middleware_result.unwrap();
        }

        // if calling sender, then definitely control leak
        if self.origin == input.contract {
            record_func_hash!();
            // println!("call self {:?} -> {:?} with {:?}", input.context.caller, input.contract, hex::encode(input.input.clone()));
            return (ControlLeak, Gas::new(0), Bytes::new());
        }

        let mut input_seq = input.input.to_vec();

        // check whether the whole CALLDATAVALUE can be arbitrary
        if !self.pc_to_call_hash.contains_key(&self._pc) {
            self.pc_to_call_hash.insert(self._pc, HashSet::new());
        }
        self.pc_to_call_hash
            .get_mut(&self._pc)
            .unwrap()
            .insert(hash.to_vec());
        if self.pc_to_call_hash.get(&self._pc).unwrap().len() > UNBOUND_CALL_THRESHOLD
            && input_seq.len() >= 4
        {
            unsafe {
                ARBITRARY_CALL = true;
            }
            // random sample a key from hash_to_address
            // println!("unbound call {:?} -> {:?} with {:?}", input.context.caller, input.contract, hex::encode(input.input.clone()));
            match self.address_to_hash.get_mut(&input.context.code_address) {
                None => {}
                Some(hashes) => {
                    let selected_key =
                        hashes[hash.iter().map(|x| (*x) as usize).sum::<usize>() % hashes.len()];
                    for i in 0..4 {
                        input_seq[i] = selected_key[i];
                    }
                }
            }
        }

        // control leak check
        assert_ne!(self._pc, 0);
        if !self.pc_to_addresses.contains_key(&self._pc) {
            self.pc_to_addresses.insert(self._pc, HashSet::new());
        }
        let addresses_at_pc = self.pc_to_addresses.get_mut(&self._pc).unwrap();
        addresses_at_pc.insert(input.contract);

        // if control leak is enabled, return controlleak if it is unbounded call
        if CONTROL_LEAK_DETECTION == true {
            if addresses_at_pc.len() > CONTROL_LEAK_THRESHOLD {
                record_func_hash!();
                return (ControlLeak, Gas::new(0), Bytes::new());
            }
        }

        let mut old_call_context = None;
        unsafe {
            old_call_context = GLOBAL_CALL_CONTEXT.clone();
            GLOBAL_CALL_CONTEXT = Some(input.context.clone());
        }

        macro_rules! ret_back_ctx {
            () => {
                unsafe {
                    GLOBAL_CALL_CONTEXT = old_call_context;
                }
            };
        }

        let input_bytes = Bytes::from(input_seq);

        // find contracts that have this function hash
        let contract_loc_option = self.hash_to_address.get(hash.as_slice());
        if unsafe { ACTIVE_MATCH_EXT_CALL } && contract_loc_option.is_some() {
            let loc = contract_loc_option.unwrap();
            // if there is such a location known, then we can use exact call
            if !loc.contains(&input.contract) {
                // todo(@shou): resolve multi locs
                if loc.len() != 1 {
                    panic!("more than one contract found for the same hash");
                }
                let mut interp = Interpreter::new(
                    Contract::new_with_context_analyzed(
                        input_bytes,
                        self.code.get(loc.iter().nth(0).unwrap()).unwrap().clone(),
                        &input.context,
                    ),
                    1e10 as u64,
                    false
                );

                let ret = interp.run_inspect::<S, FuzzHost<VS, I, S>, LatestSpec>(self, state);
                ret_back_ctx!();
                return (ret, Gas::new(0), interp.return_value());
            }
        }

        // if there is code, then call the code
        if let Some(code) = self.code.get(&input.context.code_address) {
            let mut interp = Interpreter::new(
                Contract::new_with_context_analyzed(
                    input_bytes.clone(),
                    code.clone(),
                    &input.context,
                ),
                1e10 as u64,
                false
            );
            let ret = interp.run_inspect::<S, FuzzHost<VS, I, S>, LatestSpec>(self, state);
            ret_back_ctx!();
            return (ret, Gas::new(0), interp.return_value());
        }

        // transfer txn and fallback provided
        if hash == [0x00, 0x00, 0x00, 0x00] {
            ret_back_ctx!();
            return (Continue, Gas::new(0), Bytes::new());
        }

        ret_back_ctx!();
        return (Revert, Gas::new(0), Bytes::new());
    }
}<|MERGE_RESOLUTION|>--- conflicted
+++ resolved
@@ -114,18 +114,14 @@
     pub logs: HashSet<u64>,
     // set_code data
     pub setcode_data: HashMap<EVMAddress, Bytecode>,
-<<<<<<< HEAD
     // selftdestruct
     pub selfdestruct_hit:bool,
-=======
     // relations file handle
     relations_file: std::fs::File,
     // Filter duplicate relations
     relations_hash: HashSet<u64>,
     /// Known typed bugs, used for filtering in duplicate bugs
     known_typed_bugs: HashSet<u64>,
-
->>>>>>> e5826df7
 }
 
 impl<VS, I, S> Debug for FuzzHost<VS, I, S>
@@ -187,14 +183,11 @@
             #[cfg(feature = "print_logs")]
             logs: Default::default(),
             setcode_data:self.setcode_data.clone(),
-<<<<<<< HEAD
             selfdestruct_hit:self.selfdestruct_hit,
-=======
             relations_file: self.relations_file.try_clone().unwrap(),
             relations_hash: self.relations_hash.clone(),
             current_typed_bug: self.current_typed_bug.clone(),
             known_typed_bugs: self.known_typed_bugs.clone(),
->>>>>>> e5826df7
         }
     }
 }
@@ -241,14 +234,11 @@
             #[cfg(feature = "print_logs")]
             logs: Default::default(),
             setcode_data:HashMap::new(),
-<<<<<<< HEAD
             selfdestruct_hit:false,
-=======
             relations_file: std::fs::File::create(format!("{}/relations.log", workdir)).unwrap(),
             relations_hash: HashSet::new(),
             current_typed_bug: Default::default(),
             known_typed_bugs: HashSet::new(),
->>>>>>> e5826df7
         };
         // ret.env.block.timestamp = EVMU256::max_value();
         ret
