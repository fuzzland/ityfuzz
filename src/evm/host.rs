--- conflicted
+++ resolved
@@ -265,14 +265,9 @@
     VS: VMStateT,
     SC: Scheduler<State = S> + Clone,
 {
-<<<<<<< HEAD
+
     pub fn new(scheduler: SC, workdir: String) -> Self {
         let ret = Self {
-=======
-    pub fn new(scheduler: Arc<dyn Scheduler<EVMInput, S>>, workdir: String) -> Self {
-        // ret.env.block.timestamp = EVMU256::max_value();
-        Self {
->>>>>>> cb50da1e
             evmstate: EVMState::new(),
             env: Env::default(),
             code: HashMap::new(),
@@ -1160,67 +1155,6 @@
         inputs: &mut CreateInputs,
         state: &mut S,
     ) -> (InstructionResult, Option<EVMAddress>, Gas, Bytes) {
-<<<<<<< HEAD
-        unsafe {
-            if unsafe { CONCRETE_CREATE || IN_DEPLOY } {
-                // todo: use nonce + hash instead
-                let r_addr = generate_random_address(state);
-                let mut interp = Interpreter::new_with_memory_limit(
-                    Contract::new_with_context(
-                        Bytes::new(),
-                        Bytecode::new_raw(inputs.init_code.clone()),
-                        &CallContext {
-                            address: r_addr,
-                            caller: inputs.caller,
-                            code_address: r_addr,
-                            apparent_value: inputs.value,
-                            scheme: CallScheme::Call,
-                        },
-                    ),
-                    1e10 as u64,
-                    false,
-                    MEM_LIMIT,
-                );
-                let ret = self.run_inspect(&mut interp, state);
-                if ret == InstructionResult::Continue {
-                    let runtime_code = interp.return_value();
-                    self.set_code(r_addr, Bytecode::new_raw(runtime_code.clone()), state);
-                    {
-                        // now we build & insert abi
-                        let contract_code_str = hex::encode(runtime_code.clone());
-                        let sigs = extract_sig_from_contract(&contract_code_str);
-                        let mut unknown_sigs: usize = 0;
-                        let mut parsed_abi = vec![];
-                        for sig in &sigs {
-                            if let Some(abi) = state.metadata_map().get::<ABIMap>().unwrap().get(sig) {
-                                parsed_abi.push(abi.clone());
-                            } else {
-                                unknown_sigs += 1;
-                            }
-                        }
-
-                        if unknown_sigs >= sigs.len() / 30 {
-                            println!("Too many unknown function signature for newly created contract, we are going to decompile this contract using Heimdall");
-                            let abis = fetch_abi_heimdall(contract_code_str)
-                                .iter()
-                                .map(|abi| {
-                                    if let Some(known_abi) =
-                                        state.metadata_map().get::<ABIMap>().unwrap().get(&abi.function)
-                                    {
-                                        known_abi
-                                    } else {
-                                        abi
-                                    }
-                                })
-                                .cloned()
-                                .collect_vec();
-                            parsed_abi = abis;
-                        }
-                        // notify flashloan and blacklisting flashloan addresses
-                        #[cfg(feature = "flashloan_v2")]
-                        {
-                            handle_contract_insertion!(state, self, r_addr, parsed_abi);
-=======
         if unsafe { IN_DEPLOY } {
             // todo: use nonce + hash instead
             let r_addr = generate_random_address(state);
@@ -1255,7 +1189,6 @@
                             parsed_abi.push(abi.clone());
                         } else {
                             unknown_sigs += 1;
->>>>>>> cb50da1e
                         }
                     }
 
