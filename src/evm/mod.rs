--- conflicted
+++ resolved
@@ -276,17 +276,6 @@
     /// Offchain Config File. If specified, will deploy based on offchain config file.
     #[arg(long, default_value = "")]
     offchain_config_file: String,
-
-<<<<<<< HEAD
-    /// Whether to use cheatcode, which is required for foundry contracts.
-    #[arg(long, default_value = "false")]
-    cheatcode: bool,
-=======
-    /// Preset file. If specified, will load the preset file and match past exploit template.
-    #[cfg(feature = "use_presets")]
-    #[arg(long, default_value = "")]
-    preset_file_path: String,
->>>>>>> ffdbddd4
 }
 
 enum EVMTargetType {
@@ -631,15 +620,29 @@
             EVMTargetType::Glob => Some(args.target),
             _ => None,
         },
-<<<<<<< HEAD
-        cheatcode: args.cheatcode,
-=======
-        #[cfg(feature = "use_presets")]
-        preset_file_path: args.preset_file_path,
->>>>>>> ffdbddd4
-    };
-
-    if let FuzzerTypes::CMP = config.fuzzer_type {
-        evm_fuzzer(config, &mut state)
-    }
+    };
+
+    match config.fuzzer_type {
+        FuzzerTypes::CMP => evm_fuzzer(config, &mut state),
+        // FuzzerTypes::BASIC => basic_fuzzer(config)
+        _ => {}
+    }
+    //
+    //     Some(v) => {
+    //         match v.as_str() {
+    //             "cmp" => {
+    //                 cmp_fuzzer(&String::from(args.target), args.target_contract);
+    //             }
+    //             "df" => {
+    //                 df_fuzzer(&String::from(args.target), args.target_contract);
+    //             }
+    //             _ => {
+    //                 println!("Fuzzer type not supported");
+    //             }
+    //         }
+    //     },
+    //     _ => {
+    //         df_fuzzer(&String::from(args.target), args.target_contract);
+    //     }
+    // }
 }