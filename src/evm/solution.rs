--- conflicted
+++ resolved
@@ -1,26 +1,19 @@
-<<<<<<< HEAD
 use std::{
     fs::{self, File},
+    path::Path,
+    str::FromStr,
     sync::OnceLock,
-    time::SystemTime,
 };
-=======
-use std::{fs::{File, self}, sync::OnceLock, path::Path, str::FromStr};
->>>>>>> e9ad75b1
 
 use handlebars::Handlebars;
 use serde::Serialize;
 
-<<<<<<< HEAD
 use super::{
+    types::{EVMAddress, EVMU256},
     uniswap::{self, UniswapProvider},
     Chain, OnChainConfig,
 };
-use crate::input::SolutionTx;
-=======
-use crate::{input::SolutionTx, evm::types::checksum};
-use super::{OnChainConfig, Chain, uniswap::{self, UniswapProvider}, types::{EVMAddress, EVMU256}};
->>>>>>> e9ad75b1
+use crate::{evm::types::checksum, input::SolutionTx};
 
 const TEMPLATE_PATH: &str = "./foundry_test.hbs";
 /// Cli args.
@@ -29,21 +22,15 @@
 /// Initialize CLI_ARGS.
 pub fn init_cli_args(target: String, work_dir: String, onchain: &Option<OnChainConfig>) {
     let (chain, weth, block_number) = match onchain {
-<<<<<<< HEAD
-        Some(oc) => (
-            oc.chain_name.clone(),
-            oc.get_weth(&oc.chain_name),
-            oc.block_number.clone(),
-        ),
-=======
         Some(oc) => {
             let weth_str = oc.get_weth(&oc.chain_name);
             let weth = checksum(&EVMAddress::from_str(&weth_str).unwrap());
             let block_number = oc.block_number.clone();
-            let number = EVMU256::from_str_radix(block_number.trim_start_matches("0x"), 16).unwrap().to_string();
+            let number = EVMU256::from_str_radix(block_number.trim_start_matches("0x"), 16)
+                .unwrap()
+                .to_string();
             (oc.chain_name.clone(), weth, number)
-        },
->>>>>>> e9ad75b1
+        }
         None => (String::from(""), String::from(""), String::from("")),
     };
 
@@ -88,17 +75,8 @@
         return;
     }
 
-<<<<<<< HEAD
-    let filename = SystemTime::now()
-        .duration_since(SystemTime::UNIX_EPOCH)
-        .unwrap()
-        .as_secs();
-    let path = format!("{}/{}.t.sol", args.output_dir, filename);
-    let mut output = File::create(path).unwrap();
-=======
     let path = format!("{}/{}.t.sol", args.output_dir, args.contract_name);
     let mut output = File::create(&path).unwrap();
->>>>>>> e9ad75b1
     if let Err(e) = handlebars.render_to_write("foundry_test", &args, &mut output) {
         println!("generate_test error: failed to render template: {:?}", e);
     }
@@ -173,12 +151,17 @@
 
         // Stepping with return
         let stepping_with_return = trace.iter().any(|tx| tx.fn_selector == "0x00000000");
-        let mut trace: Vec<Tx> = trace.into_iter().filter(|tx| tx.fn_selector != "0x00000000").collect();
+        let mut trace: Vec<Tx> = trace
+            .into_iter()
+            .filter(|tx| tx.fn_selector != "0x00000000")
+            .collect();
 
         setup_trace(&mut trace, &cli_args);
         let router = get_router(&cli_args.chain);
         let contract_name = make_contract_name(&cli_args);
-        let include_interface = trace.iter().any(|x| !x.raw_code.is_empty() || x.is_borrow || x.liq_percent > 0);
+        let include_interface = trace
+            .iter()
+            .any(|x| !x.raw_code.is_empty() || x.is_borrow || x.liq_percent > 0);
 
         Ok(Self {
             contract_name,
@@ -236,11 +219,16 @@
     }
 
     let code = match tx.fn_signature.as_str() {
-        "" => format!("IERC20({}).transfer({}, {});", tx.caller, tx.contract, tx.value),
+        "" => format!(
+            "IERC20({}).transfer({}, {});",
+            tx.caller, tx.contract, tx.value
+        ),
         "balanceOf(address)" => format!("IERC20({}).balanceOf({});", tx.contract, tx.fn_args),
         "approve(address,uint256)" => format!("IERC20({}).approve({});", tx.contract, tx.fn_args),
         "transfer(address,uint256)" => format!("IERC20({}).transfer({});", tx.contract, tx.fn_args),
-        "transferFrom(address,address,uint256)" => format!("IERC20({}).transferFrom({});", tx.contract, tx.fn_args),
+        "transferFrom(address,address,uint256)" => {
+            format!("IERC20({}).transferFrom({});", tx.contract, tx.fn_args)
+        }
         "mint(address)" => format!("IERC20({}).mint({});", tx.contract, tx.fn_args),
         "burn(address)" => format!("IERC20({}).burn({});", tx.contract, tx.fn_args),
         "skim(address)" => format!("IERC20({}).skim({});", tx.contract, tx.fn_args),
@@ -266,11 +254,20 @@
 
 fn make_contract_name(cli_args: &CliArgs) -> String {
     if cli_args.is_onchain {
-        return format!("C{}", &cli_args.target[2..6])
+        return format!("C{}", &cli_args.target[2..6]);
     }
 
     let path = Path::new(&cli_args.target);
-    let dirname = path.parent().unwrap().file_name().unwrap().to_str().unwrap();
-    let name: String = dirname.chars().filter(|c| c.is_alphanumeric() || *c == '_').collect();
+    let dirname = path
+        .parent()
+        .unwrap()
+        .file_name()
+        .unwrap()
+        .to_str()
+        .unwrap();
+    let name: String = dirname
+        .chars()
+        .filter(|c| c.is_alphanumeric() || *c == '_')
+        .collect();
     format!("{}{}", &name[..1].to_uppercase(), &name[1..])
 }