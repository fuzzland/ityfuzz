--- conflicted
+++ resolved
@@ -29,11 +29,7 @@
 use std::ops::Deref;
 
 use crate::evm::blaz::builder::{ArtifactInfoMetadata, BuildJob};
-<<<<<<< HEAD
-use crate::evm::corpus_initializer::{ABIMap, SourceMapMap};
-=======
-use crate::evm::corpus_initializer::{ABIMap, EVMInitializationArtifacts};
->>>>>>> 0559d45f
+use crate::evm::corpus_initializer::{ABIMap, EVMInitializationArtifacts, SourceMapMap};
 use crate::evm::onchain::flashloan::register_borrow_txn;
 use crate::evm::types::{convert_u256_to_h160, EVMAddress, EVMU256};
 use itertools::Itertools;
@@ -354,7 +350,6 @@
                         let build_job =
                             builder.onchain_job(self.endpoint.chain_name.clone(), address_h160);
 
-<<<<<<< HEAD
                     if let Some(mut job) = build_job {
                         abi = Some(job.abi.clone());
                         // replace the code with the one from builder
@@ -373,20 +368,8 @@
                         save_builder_addr_source_code(&job, &address_h160, &host.work_dir, &srcmap);
                         let mut global_srcmap = state.metadata_map_mut().get_mut::<SourceMapMap>().unwrap();
                         modify_concolic_skip(&mut global_srcmap.address_to_sourcemap, &host.work_dir);
-=======
-                        if let Some(job) = build_job {
-                            abi = Some(job.abi.clone());
-                            // replace the code with the one from builder
-                            // println!("replace code for {:?} with builder's", address_h160);
-                            // host.set_codedata(address_h160, contract_code.clone());
-                            state
-                                .metadata_map_mut()
-                                .get_mut::<ArtifactInfoMetadata>()
-                                .expect("artifact info metadata")
-                                .add(address_h160, job);
-                        }
->>>>>>> 0559d45f
-                    }
+                    }
+                }
 
                     if abi.is_none() {
                         println!("fetching abi {:?}", address_h160);
