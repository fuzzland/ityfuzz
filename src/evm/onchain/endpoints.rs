use crate::cache::{Cache, FileSystemCache};
use crate::evm::uniswap::{
    get_uniswap_info, PairContext, PathContext, TokenContext, UniswapProvider,
};
use bytes::Bytes;
<<<<<<< HEAD
=======
use primitive_types::{H160, U256};
use reqwest::header::HeaderMap;
use retry::OperationResult;
use retry::{delay::Fixed, retry_with_index};
>>>>>>> bec726eb
use revm::{Bytecode, LatestSpec};
use std::collections::hash_map::DefaultHasher;
use std::collections::{HashMap, HashSet};
use std::hash::{Hash, Hasher};

use serde::Deserialize;
use serde_json::{json, Value};
use std::cell::RefCell;
use std::fmt::Debug;
use std::panic;
use std::rc::Rc;
use std::str::FromStr;
use std::sync::Arc;
use std::time::Duration;
use crate::evm::types::{EVMAddress, EVMU256};

const MAX_HOPS: u32 = 5; // Assuming the value of MAX_HOPS

#[derive(Clone, Debug, Hash, PartialEq, Eq, Copy)]
pub enum Chain {
    ETH,
    BSC,
    POLYGON,
    MUMBAI,
    LOCAL,
}

pub trait PriceOracle: Debug {
    // ret0: price = int(original_price x 10^5)
    // ret1: decimals of the token
    fn fetch_token_price(&mut self, token_address: EVMAddress) -> Option<(u32, u32)>;
}

impl Chain {
    pub fn from_str(s: &String) -> Option<Self> {
        match s.as_str() {
            "ETH" | "eth" => Some(Self::ETH),
            "BSC" | "bsc" => Some(Self::BSC),
            "POLYGON" | "polygon" => Some(Self::POLYGON),
            "MUMBAI" | "mumbai" => Some(Self::MUMBAI),
            "LOCAL" | "local" => Some(Self::LOCAL),
            _ => None,
        }
    }

    pub fn get_chain_id(&self) -> u32 {
        match self {
            Chain::ETH => 1,
            Chain::BSC => 56,
            Chain::POLYGON => 137,
            Chain::MUMBAI => 80001,
            Chain::LOCAL => 31337,
        }
    }

    pub fn to_lowercase(&self) -> String {
        match self {
            Chain::ETH => "eth",
            Chain::BSC => "bsc",
            Chain::POLYGON => "polygon",
            Chain::MUMBAI => "mumbai",
            Chain::LOCAL => "local",
        }
        .to_string()
    }

    pub fn get_chain_rpc(&self) -> String {
        match self {
            Chain::ETH => "https://eth.llamarpc.com",
            Chain::BSC => "https://bsc.llamarpc.com",
            Chain::POLYGON => "https://polygon.llamarpc.com",
            Chain::MUMBAI => "https://rpc-mumbai.maticvigil.com/",
            Chain::LOCAL => "http://localhost:8545",
        }
        .to_string()
    }
}

#[derive(Clone, Debug)]
pub struct PairData {
    src: String,
    in_: i32,
    pair: String,
    next: String,
    decimals0: i32,
    decimals1: i32,
    src_exact: String,
    rate: u32,
    token: String,
    initial_reserves_0: String,
    initial_reserves_1: String,
}

pub struct Info {
    routes: Vec<Vec<PairData>>,
    basic_info: BasicInfo,
}

pub struct BasicInfo {
    weth: String,
    is_weth: bool,
}

#[derive(Deserialize)]
pub struct GetPairResponse {
    pub data: GetPairResponseData,
}

#[derive(Deserialize)]
pub struct GetPairResponseData {
    pub p0: Vec<GetPairResponseDataPair>,
    pub p1: Vec<GetPairResponseDataPair>,
}

#[derive(Deserialize)]
pub struct GetPairResponseDataPair {
    pub id: String,
    pub token0: GetPairResponseDataPairToken,
    pub token1: GetPairResponseDataPairToken,
}

#[derive(Deserialize)]
pub struct GetPairResponseDataPairToken {
    pub decimals: String,
    pub id: String,
}

#[derive(Clone, Debug)]
pub struct OnChainConfig {
    pub endpoint_url: String,
    // pub cache_len: usize,
    //
    // code_cache: HashMap<EVMAddress, Bytecode>,
    // slot_cache: HashMap<(EVMAddress, EVMU256), EVMU256>,
    pub client: reqwest::blocking::Client,
    pub chain_id: u32,
    pub block_number: String,
    pub block_hash: Option<String>,

    pub etherscan_api_key: Vec<String>,
    pub etherscan_base: String,

    pub chain_name: String,

<<<<<<< HEAD
    slot_cache: HashMap<(EVMAddress, EVMU256), EVMU256>,
    code_cache: HashMap<EVMAddress, Bytecode>,
    price_cache: HashMap<EVMAddress, Option<(u32, u32)>>,
    abi_cache: HashMap<EVMAddress, Option<String>>,
    storage_all_cache: HashMap<EVMAddress, Option<Arc<HashMap<String, EVMU256>>>>,
    storage_dump_cache: HashMap<EVMAddress, Option<Arc<HashMap<EVMU256, EVMU256>>>>,
    uniswap_path_cache: HashMap<EVMAddress, TokenContext>,
=======
    slot_cache: HashMap<(H160, U256), U256>,
    code_cache: HashMap<H160, Bytecode>,
    price_cache: HashMap<H160, Option<(u32, u32)>>,
    abi_cache: HashMap<H160, Option<String>>,
    storage_all_cache: HashMap<H160, Option<Arc<HashMap<String, U256>>>>,
    storage_dump_cache: HashMap<H160, Option<Arc<HashMap<U256, U256>>>>,
    uniswap_path_cache: HashMap<H160, TokenContext>,
    rpc_cache: FileSystemCache,
>>>>>>> bec726eb
}

impl OnChainConfig {
    pub fn new(chain: Chain, block_number: u64) -> Self {
        Self::new_raw(
            chain.get_chain_rpc(),
            chain.get_chain_id(),
            block_number,
            match chain {
                Chain::ETH => "https://api.etherscan.io/api",
                Chain::BSC => "https://api.bscscan.com/api",
                Chain::POLYGON => "https://api.polygonscan.com/api",
                Chain::MUMBAI => "https://mumbai.polygonscan.com/api",
                Chain::LOCAL => "http://localhost:8080/abi/",
            }
            .to_string(),
            chain.to_lowercase(),
        )
    }

    pub fn new_raw(
        endpoint_url: String,
        chain_id: u32,
        block_number: u64,
        etherscan_base: String,
        chain_name: String,
    ) -> Self {
        Self {
            endpoint_url,
            client: reqwest::blocking::Client::builder()
                .timeout(Duration::from_secs(20))
                .build()
                .expect("build client failed"),
            chain_id,
            block_number: if block_number == 0 {
                "latest".to_string()
            } else {
                format!("0x{:x}", block_number)
            },
            block_hash: None,
            etherscan_api_key: vec![],
            etherscan_base,
            chain_name: chain_name,
            slot_cache: Default::default(),
            code_cache: Default::default(),
            price_cache: Default::default(),
            abi_cache: Default::default(),

            storage_all_cache: Default::default(),
            storage_dump_cache: Default::default(),
            uniswap_path_cache: Default::default(),
            rpc_cache: FileSystemCache::new("./cache"),
        }
    }

    fn get(&self, url: String) -> Option<String> {
        let mut hasher = DefaultHasher::new();
        let key = format!("post_{}", url.as_str());
        key.hash(&mut hasher);
        let hash = hasher.finish().to_string();
        match self.rpc_cache.load(hash.as_str()) {
            Ok(t) => {
                return Some(t);
            }
            Err(_) => {}
        }
        match retry_with_index(Fixed::from_millis(100), |current_try| {
            if current_try > 3 {
                return OperationResult::Err("did not succeed within 3 tries".to_string());
            }
            match self
                .client
                .get(url.to_string())
                .headers(get_header())
                .send()
            {
                Ok(resp) => {
                    let text = resp.text();
                    match text {
                        Ok(t) => {
                            return OperationResult::Ok(t);
                        }
                        Err(e) => {
                            println!("{:?}", e);
                            return OperationResult::Retry("failed to parse response".to_string());
                        }
                    }
                }
                Err(e) => {
                    println!("Error: {}", e);
                    return OperationResult::Retry("failed to send request".to_string());
                }
            }
        }) {
            Ok(t) => {
                if !t.contains("error") {
                    self.rpc_cache.save(hash.as_str(), t.as_str()).unwrap();
                }

                Some(t)
            }
            Err(e) => {
                println!("Error: {}", e);
                None
            }
        }
    }

    fn post(&self, url: String, data: String) -> Option<String> {
        let mut hasher = DefaultHasher::new();
        let key = format!("post_{}_{}", url.as_str(), data.as_str());
        key.hash(&mut hasher);
        let hash = hasher.finish().to_string();
        match self.rpc_cache.load(hash.as_str()) {
            Ok(t) => {
                return Some(t);
            }
            Err(_) => {}
        }
        match retry_with_index(Fixed::from_millis(100), |current_try| {
            if current_try > 3 {
                return OperationResult::Err("did not succeed within 3 tries".to_string());
            }
            match self
                .client
                .post(url.to_string())
                .header("Content-Type", "application/json")
                .headers(get_header())
                .body(data.to_string())
                .send()
            {
                Ok(resp) => {
                    let text = resp.text();
                    match text {
                        Ok(t) => {
                            return OperationResult::Ok(t);
                        }
                        Err(e) => {
                            println!("{:?}", e);
                            return OperationResult::Retry("failed to parse response".to_string());
                        }
                    }
                }
                Err(e) => {
                    println!("Error: {}", e);
                    return OperationResult::Retry("failed to send request".to_string());
                }
            }
        }) {
            Ok(t) => {
                if !t.contains("error") {
                    self.rpc_cache.save(hash.as_str(), t.as_str()).unwrap();
                }
                Some(t)
            }
            Err(e) => {
                println!("Error: {}", e);
                None
            }
        }
    }

<<<<<<< HEAD
    pub fn fetch_storage_all(&mut self, address: EVMAddress) -> Option<Arc<HashMap<String, EVMU256>>> {
=======
    pub fn add_etherscan_api_key(&mut self, key: String) {
        self.etherscan_api_key.push(key);
    }

    pub fn fetch_storage_all(&mut self, address: H160) -> Option<Arc<HashMap<String, U256>>> {
>>>>>>> bec726eb
        if let Some(storage) = self.storage_all_cache.get(&address) {
            return storage.clone();
        } else {
            let storage = self.fetch_storage_all_uncached(address);
            self.storage_all_cache.insert(address, storage.clone());
            storage
        }
    }

    pub fn fetch_storage_all_uncached(&self, address: EVMAddress) -> Option<Arc<HashMap<String, EVMU256>>> {
        assert_eq!(
            self.block_number, "latest",
            "fetch_full_storage only works with latest block"
        );
        let resp = {
            let mut params = String::from("[");
            params.push_str(&format!("\"0x{:x}\",", address));
            params.push_str(&format!("\"{}\"", self.block_number));
            params.push_str("]");
            self._request("eth_getStorageAll".to_string(), params)
        };

        match resp {
            Some(resp) => {
                let mut map = HashMap::new();
                for (k, v) in resp.as_object()
                    .expect("failed to convert resp to array, are you using a node that supports eth_getStorageAll?")
                    .iter()
                {
                    map.insert(
                        k.trim_start_matches("0x").to_string(),
                        EVMU256::from_str_radix(v.as_str().unwrap().trim_start_matches("0x"), 16).unwrap(),
                    );
                }
                Some(Arc::new(map))
            }
            None => None,
        }
    }

    pub fn fetch_blk_hash(&mut self) -> &String {
        if self.block_hash == None {
            self.block_hash = {
                let mut params = String::from("[");
                params.push_str(&format!("\"{}\",false", self.block_number));
                params.push_str("]");
                let res = self._request("eth_getBlockByNumber".to_string(), params);
                match res {
                    Some(res) => {
                        let blk_hash = res["hash"]
                            .as_str()
                            .expect("fail to find block hash")
                            .to_string();
                        Some(blk_hash)
                    }
                    None => panic!("fail to get block hash"),
                }
            }
        }
        return self.block_hash.as_ref().unwrap();
    }

    pub fn fetch_storage_dump(&mut self, address: EVMAddress) -> Option<Arc<HashMap<EVMU256, EVMU256>>> {
        if let Some(storage) = self.storage_dump_cache.get(&address) {
            return storage.clone();
        } else {
            let storage = self.fetch_storage_dump_uncached(address);
            self.storage_dump_cache.insert(address, storage.clone());
            storage
        }
    }

    pub fn fetch_storage_dump_uncached(
        &mut self,
<<<<<<< HEAD
        address: EVMAddress,
    ) -> Option<Arc<HashMap<EVMU256, EVMU256>>> {
        let resp = if self.use_local_proxy {
            let endpoint = format!(
                "{}/storage_dump/{}/{:?}/{}",
                self.local_proxy_addr, self.chain_name, address, self.block_number
            );
            match self.client.get(endpoint).send() {
                Ok(res) => Some(
                    serde_json::from_str::<Value>(&res.text().unwrap().trim().to_string())
                        .expect("Failed to parse proxy response"),
                ),
                Err(_) => None,
            }
        } else {
=======
        address: H160,
    ) -> Option<Arc<HashMap<U256, U256>>> {
        let resp = {
>>>>>>> bec726eb
            let blk_hash = self.fetch_blk_hash();
            let mut params = String::from("[");
            params.push_str(&format!("\"{}\",", blk_hash));
            params.push_str("0,");
            params.push_str(&format!("\"0x{:x}\",", address));
            params.push_str("\"\",");
            params.push_str(&format!("1000000000000000"));
            params.push_str("]");
            self._request("debug_storageRangeAt".to_string(), params)
        };

        match resp {
            Some(resp) => {
                let mut map = HashMap::new();
                let kvs = resp["storage"]
                    .as_object()
                    .expect("failed to convert resp to array");
                if kvs.len() == 0 {
                    return None;
                }
                for (_, v) in kvs.iter() {
                    let key = v["key"].as_str().expect("fail to find key");
                    let value = v["value"].as_str().expect("fail to find value");

                    map.insert(
                        EVMU256::from_str_radix(key.trim_start_matches("0x"), 16).unwrap(),
                        EVMU256::from_str_radix(value.trim_start_matches("0x"), 16).unwrap(),
                    );
                }
                Some(Arc::new(map))
            }
            None => None,
        }
    }

<<<<<<< HEAD
    pub fn fetch_holders(&self, token_address: EVMAddress) -> Option<Vec<EVMAddress>> {
        if !self.use_local_proxy {
            panic!("remote fetch for holders is not supported");
        }
        let endpoint = format!(
            "{}/holders/{}/{:?}",
            self.local_proxy_addr, self.chain_name, token_address
        );
        return match self.client.get(endpoint).send() {
            Ok(res) => {
                let data = res.text().unwrap().trim().to_string();
                if data == "[]" {
                    None
                } else {
                    // hacky way to parse an array of addresses
                    Some(
                        data[1..data.len() - 1]
                            .split(",")
                            .map(|x| x.trim_start_matches('"').trim_end_matches('"'))
                            .map(|x| EVMAddress::from_str(x).unwrap())
                            .collect(),
                    )
                }
            }
            Err(_) => None,
        };
    }

    pub fn fetch_abi_uncached(&self, address: EVMAddress) -> Option<String> {
        if self.use_local_proxy {
            let endpoint = format!(
                "{}/abi/{}/{:?}",
                self.local_proxy_addr, self.chain_name, address
            );
            return match self.client.get(endpoint).send() {
                Ok(res) => {
                    let data = res.text().unwrap().trim().to_string();
                    if data == "[]" {
                        None
                    } else {
                        Some(data)
                    }
                }
                Err(_) => None,
            };
        }

=======
    pub fn fetch_abi_uncached(&self, address: H160) -> Option<String> {
>>>>>>> bec726eb
        let endpoint = format!(
            "{}?module=contract&action=getabi&address={:?}&format=json&apikey={}",
            self.etherscan_base,
            address,
            if self.etherscan_api_key.len() > 0 {
                self.etherscan_api_key[rand::random::<usize>() % self.etherscan_api_key.len()]
                    .clone()
            } else {
                "".to_string()
            }
        );
        println!("fetching abi from {}", endpoint);
        match self.get(endpoint.clone()) {
            Some(resp) => {
                let json = serde_json::from_str::<Value>(&resp);
                match json {
                    Ok(json) => {
                        let result_parsed = json["result"].as_str();
                        match result_parsed {
                            Some(result) => {
                                if result == "Contract source code not verified" {
                                    None
                                } else {
                                    Some(result.to_string())
                                }
                            }
                            _ => None,
                        }
                    }
                    Err(_) => None,
                }
            }
            None => {
                println!("failed to fetch abi from {}", endpoint);
                return None;
            }
        }
    }

    pub fn fetch_abi(&mut self, address: EVMAddress) -> Option<String> {
        if self.abi_cache.contains_key(&address) {
            return self.abi_cache.get(&address).unwrap().clone();
        }
        let abi = self.fetch_abi_uncached(address);
        self.abi_cache.insert(address, abi.clone());
        abi
    }

    fn _request(&self, method: String, params: String) -> Option<Value> {
        let data = format!(
            "{{\"jsonrpc\":\"2.0\", \"method\": \"{}\", \"params\": {}, \"id\": {}}}",
            method, params, self.chain_id
        );

        match self.post(self.endpoint_url.clone(), data) {
            Some(resp) => {
                let json: Result<Value, _> = serde_json::from_str(&resp);

                match json {
                    Ok(json) => {
                        return json.get("result").cloned();
                    }
                    Err(e) => {
                        println!("{:?}", e);
                        return None;
                    }
                }
            }

            None => {
                println!("failed to fetch from {}", self.endpoint_url);
                return None;
            }
        }
    }

    fn _request_with_id(&self, method: String, params: String, id: u8) -> Option<Value> {
        let data = format!(
            "{{\"jsonrpc\":\"2.0\", \"method\": \"{}\", \"params\": {}, \"id\": {}}}",
            method, params, id
        );

        match self.post(self.endpoint_url.clone(), data) {
            Some(resp) => {
                let json: Result<Value, _> = serde_json::from_str(&resp);

                match json {
                    Ok(json) => {
                        return json.get("result").cloned();
                    }
                    Err(e) => {
                        println!("{:?}", e);
                        return None;
                    }
                }
            }

            None => {
                println!("failed to fetch from {}", self.endpoint_url);
                return None;
            }
        }
    }

    pub fn get_contract_code(&mut self, address: EVMAddress, force_cache: bool) -> Bytecode {
        if self.code_cache.contains_key(&address) {
            return self.code_cache[&address].clone();
        }
        if force_cache {
            return Bytecode::default();
        }

        println!("fetching code from {}", hex::encode(address));

        let resp_string = {
            let mut params = String::from("[");
            params.push_str(&format!("\"0x{:x}\",", address));
            params.push_str(&format!("\"{}\"", self.block_number));
            params.push_str("]");
            let resp = self._request("eth_getCode".to_string(), params);
            match resp {
                Some(resp) => {
                    let code = resp.as_str().unwrap();
                    code.to_string()
                }
                None => "".to_string(),
            }
        };
        let code = resp_string.trim_start_matches("0x");
        if code.len() == 0 {
            self.code_cache.insert(address, Bytecode::new());
            return Bytecode::new();
        }
        let code = hex::decode(code).unwrap();
        let bytes = Bytecode::new_raw(Bytes::from(code)).to_analysed::<LatestSpec>();
        self.code_cache.insert(address, bytes.clone());
        return bytes;
    }

    pub fn get_contract_slot(&mut self, address: EVMAddress, slot: EVMU256, force_cache: bool) -> EVMU256 {
        if self.slot_cache.contains_key(&(address, slot)) {
            return self.slot_cache[&(address, slot)];
        }
        if force_cache {
            return EVMU256::zero();
        }

        let resp_string = {
            let mut params = String::from("[");
            params.push_str(&format!("\"0x{:x}\",", address));
            params.push_str(&format!("\"0x{:x}\",", slot));
            params.push_str(&format!("\"{}\"", self.block_number));
            params.push_str("]");
            let resp = self._request("eth_getStorageAt".to_string(), params);
            match resp {
                Some(resp) => {
                    let slot_data = resp.as_str().unwrap();
                    slot_data.to_string()
                }
                None => "".to_string(),
            }
        };

        let slot_suffix = resp_string.trim_start_matches("0x");

        if slot_suffix.len() == 0 {
            self.slot_cache.insert((address, slot), EVMU256::zero());
            return EVMU256::zero();
        }
        let slot_value = EVMU256::from_big_endian(&hex::decode(slot_suffix).unwrap());
        self.slot_cache.insert((address, slot), slot_value);
        return slot_value;
    }

<<<<<<< HEAD
    pub fn fetch_uniswap_path(&self, token_address: EVMAddress) -> TokenContext {
        if self.use_local_proxy {
            let endpoint = format!(
                "{}/swap_path/{}/{:?}/{}",
                self.local_proxy_addr, self.chain_name, token_address, self.block_number
            );

            let res = self.get_with_retry(endpoint);
            let data = res.text().unwrap().trim().to_string();
            let data_parsed: Value =
                serde_json::from_str(&data).expect("failed to parse API result");

            let basic_info = data_parsed["basic_info"]
                .as_object()
                .expect("failed to parse basic_info");
            let weth = EVMAddress::from_str(basic_info["weth"].as_str().expect("failed to parse weth"))
                .expect("failed to parse weth");
            let is_weth = basic_info["is_weth"]
                .as_bool()
                .expect("failed to parse is_weth");

            macro_rules! parse_pair_json {
                ($pair: ident) => {{
                    let reserve0_str = $pair["initial_reserves_0"]
                        .as_str()
                        .expect("failed to parse initial_reserves_0")
                        .to_string();
                    let reserve0 = EVMU256::from_big_endian(&hex::decode(reserve0_str).unwrap());
                    let reserve1_str = $pair["initial_reserves_1"]
                        .as_str()
                        .expect("failed to parse initial_reserves_1")
                        .to_string();
                    let reserve1 = EVMU256::from_big_endian(&hex::decode(reserve1_str).unwrap());

                    let pair_address =
                        EVMAddress::from_str($pair["pair"].as_str().expect("failed to parse pair"))
                            .expect("failed to parse pair");

                    let next_hop =
                        EVMAddress::from_str($pair["next"].as_str().expect("failed to parse pair"))
                            .expect("failed to parse pair");

                    let side = $pair["in"].as_u64().expect("failed to parse direction") as u8;
                    let src_exact = $pair["src_exact"]
                        .as_str()
                        .expect("failed to parse src_exact");
                    println!("src_exact: {}", src_exact);

                    (PairContext {
                        pair_address,
                        next_hop,
                        side,
                        uniswap_info: Arc::new(get_uniswap_info(
                            &UniswapProvider::from_str(src_exact).unwrap(),
                            &Chain::from_str(&self.chain_name).unwrap(),
                        )),
                        initial_reserves: (reserve0, reserve1),
                    })
                }};
            }

            let paths_parsed = data_parsed["routes"]
                .as_array()
                .expect("unable to parse array")
                .iter()
                .map(|pairs| {
                    let mut path_parsed: PathContext = Default::default();
                    println!("{:?}", pairs);
                    pairs
                        .as_array()
                        .expect("unable to parse array")
                        .iter()
                        .for_each(|pair| {
                            let src = pair["src"].as_str().expect("failed to parse src");
                            match src {
                                "v2" => {
                                    // let decimals0 = pair["decimals0"].as_u64().expect("failed to parse decimals0");
                                    // let decimals1 = pair["decimals1"].as_u64().expect("failed to parse decimals1");
                                    // let next = EVMAddress::from_str(pair["next"].as_str().expect("failed to parse next")).expect("failed to parse next");

                                    path_parsed
                                        .route
                                        .push(Rc::new(RefCell::new(parse_pair_json!(pair))));
                                }
                                "pegged" => {
                                    // always live at final
                                    path_parsed.final_pegged_ratio = EVMU256::from(
                                        pair["rate"].as_u64().expect("failed to parse ratio"),
                                    );
                                    path_parsed.final_pegged_pair =
                                        Rc::new(RefCell::new(Some(parse_pair_json!(pair))));
                                }
                                "pegged_weth" => {
                                    path_parsed.final_pegged_ratio = EVMU256::from(
                                        pair["rate"].as_u64().expect("failed to parse ratio"),
                                    );
                                    path_parsed.final_pegged_pair = Rc::new(RefCell::new(None));
                                }
                                _ => unimplemented!("unknown swap path source"),
                            }
                        });
                    path_parsed
                })
                .collect();

            TokenContext {
                swaps: paths_parsed,
                is_weth,
                weth_address: weth,
                address: token_address,
            }
        } else {
            unimplemented!("fetch_uniswap_path");
=======
    pub fn fetch_uniswap_path(&self, token_address: H160) -> TokenContext {
        let token = format!("{:?}", token_address);
        let info: Info = self.find_path_subgraph(&self.chain_name, &token, &self.block_number);

        let basic_info = info.basic_info;
        let weth = H160::from_str(&basic_info.weth).expect("failed to parse weth");
        let is_weth = basic_info.is_weth;

        let routes = info.routes;

        let paths_parsed = routes
            .iter()
            .map(|pairs| {
                let mut path_parsed: PathContext = Default::default();
                pairs.iter().for_each(|pair| {
                    match pair.src.as_str() {
                        "v2" => {
                            // let decimals0 = pair["decimals0"].as_u64().expect("failed to parse decimals0");
                            // let decimals1 = pair["decimals1"].as_u64().expect("failed to parse decimals1");
                            // let next = H160::from_str(pair["next"].as_str().expect("failed to parse next")).expect("failed to parse next");

                            path_parsed.route.push(Rc::new(RefCell::new(PairContext {
                                pair_address: H160::from_str(pair.pair.as_str())
                                    .expect("failed to parse pair"),
                                next_hop: H160::from_str(pair.next.as_str())
                                    .expect("failed to parse pair"),
                                side: pair.in_ as u8,
                                uniswap_info: Arc::new(get_uniswap_info(
                                    &UniswapProvider::from_str(pair.src_exact.as_str()).unwrap(),
                                    &Chain::from_str(&self.chain_name).unwrap(),
                                )),
                                initial_reserves: (
                                    U256::from_big_endian(
                                        &hex::decode(pair.initial_reserves_0.to_string()).unwrap(),
                                    ),
                                    U256::from_big_endian(
                                        &hex::decode(pair.initial_reserves_1.to_string()).unwrap(),
                                    ),
                                ),
                            })));
                        }
                        "pegged" => {
                            // always live at final
                            path_parsed.final_pegged_ratio = U256::from(pair.rate);
                            path_parsed.final_pegged_pair =
                                Rc::new(RefCell::new(Some(PairContext {
                                    pair_address: H160::from_str(pair.pair.as_str())
                                        .expect("failed to parse pair"),
                                    next_hop: H160::from_str(pair.next.as_str())
                                        .expect("failed to parse pair"),
                                    side: pair.in_ as u8,
                                    uniswap_info: Arc::new(get_uniswap_info(
                                        &UniswapProvider::from_str(pair.src_exact.as_str())
                                            .unwrap(),
                                        &Chain::from_str(&self.chain_name).unwrap(),
                                    )),
                                    initial_reserves: (
                                        U256::from_big_endian(
                                            &hex::decode(pair.initial_reserves_0.to_string())
                                                .unwrap(),
                                        ),
                                        U256::from_big_endian(
                                            &hex::decode(pair.initial_reserves_1.to_string())
                                                .unwrap(),
                                        ),
                                    ),
                                })));
                        }
                        "pegged_weth" => {
                            path_parsed.final_pegged_ratio = U256::from(pair.rate);
                            path_parsed.final_pegged_pair = Rc::new(RefCell::new(None));
                        }
                        _ => unimplemented!("unknown swap path source"),
                    }
                });
                path_parsed
            })
            .collect();

        TokenContext {
            swaps: paths_parsed,
            is_weth,
            weth_address: weth,
            address: token_address,
>>>>>>> bec726eb
        }
    }

    pub fn fetch_uniswap_path_cached(&mut self, token: EVMAddress) -> &TokenContext {
        if self.uniswap_path_cache.contains_key(&token) {
            return self.uniswap_path_cache.get(&token).unwrap();
        }

        let path = self.fetch_uniswap_path(token);
        self.uniswap_path_cache.insert(token, path);
        self.uniswap_path_cache.get(&token).unwrap()
    }
}

impl OnChainConfig {
<<<<<<< HEAD
    fn fetch_token_price_uncached(&self, token_address: EVMAddress) -> Option<(u32, u32)> {
        if self.use_local_proxy {
            let endpoint = format!(
                "{}/price/{}/{:?}",
                self.local_proxy_addr, self.chain_name, token_address
            );
            return match self.client.get(endpoint).send() {
                Ok(res) => {
                    let data = res.text().unwrap().trim().to_string();
                    if data == "0,0" {
                        None
                    } else {
                        let parts: Vec<u32> =
                            data.split(",").map(|x| x.parse::<u32>().unwrap()).collect();
                        assert_eq!(parts.len(), 2);
                        Some((parts[0], parts[1]))
                    }
=======
    fn get_pair(&self, token: &str, network: &str, block: &str) -> Vec<PairData> {
        let block_int;

        match block {
            "latest" => block_int = self.get_latest_block() - 50,
            _ => block_int = u64::from_str_radix(&block.trim_start_matches("0x"), 16).unwrap(),
        }

        let mut next_tokens: Vec<PairData> = vec![];
        let api = get_uniswap_api(network);

        if api.contains_key("v2") {
            for (name, url) in api.get("v2").unwrap() {
                let body = json!({
                    "query": format!("{{ p0: pairs(block:{{number:{}}},first:10,where :{{token0 : \"{}\"}}) {{ id token0 {{ decimals id }} token1 {{ decimals id }} }} p1: pairs(block:{{number:{}}},first:10, where :{{token1 : \"{}\"}}) {{ id token0 {{ decimals id }} token1 {{ decimals id }} }} }}", block_int, token.to_lowercase(), block_int, token.to_lowercase())
                }).to_string();

                let r = self.post(url.to_string(), body).unwrap();
                let res: GetPairResponse = serde_json::from_str(&r).unwrap();

                for pair in res.data.p0.iter().chain(res.data.p1.iter()) {
                    next_tokens.push(PairData {
                        src: "v2".to_string(),
                        in_: if pair.token0.id == *token { 0 } else { 1 },
                        pair: pair.id.to_string(),
                        next: if pair.token0.id != *token {
                            pair.token0.id.clone()
                        } else {
                            pair.token1.id.clone()
                        },
                        decimals0: pair.token0.decimals.parse().unwrap(),
                        decimals1: pair.token1.decimals.parse().unwrap(),
                        src_exact: name.to_string(),
                        rate: 0,
                        token: token.to_string(),
                        initial_reserves_0: "".to_string(),
                        initial_reserves_1: "".to_string(),
                    });
                }
            }
        }
        next_tokens
    }

    fn get_pair_pegged(&self, token: &str, network: &str, block: &str) -> Vec<PairData> {
        let block_int = if block != "latest" {
            u64::from_str_radix(&block.trim_start_matches("0x"), 16)
                .expect("failed to parse block number")
                - 50
        } else {
            self.get_latest_block() - 50
        };

        let mut next_tokens: Vec<PairData> = Vec::new();

        let api = get_uniswap_api(network);

        if api.contains_key("v2") {
            for (name, i) in &api["v2"] {
                let body = json!({
                    "query": format!("{{ p0: pairs(block:{{number:{}}},first:10,where :{{token0 : \"{}\", token1: \"{}\"}}) {{ id token0 {{ decimals id }} token1 {{ decimals id }} }} p1: pairs(block:{{number:{}}},first:10, where :{{token1 : \"{}\", token0: \"{}\"}}) {{ id token0 {{ decimals id }} token1 {{ decimals id }} }} }}", block_int, token.to_lowercase(), self.get_weth(network), block_int, token.to_lowercase(), self.get_weth(network))
                }).to_string();

                let r = self.post(i.to_string(), body).unwrap();
                let res: GetPairResponse = serde_json::from_str(&r).unwrap();

                for pair in res.data.p0.iter().chain(res.data.p1.iter()) {
                    next_tokens.push(PairData {
                        in_: if pair.token0.id == *token { 0 } else { 1 },
                        pair: pair.id.clone(),
                        next: if pair.token0.id != *token {
                            pair.token0.id.clone()
                        } else {
                            pair.token1.id.clone()
                        },
                        decimals0: pair.token0.decimals.parse().unwrap(),
                        decimals1: pair.token1.decimals.parse().unwrap(),
                        src_exact: name.to_string(),
                        src: "pegged".to_string(),
                        rate: 0,
                        token: token.to_string(),
                        initial_reserves_0: "".to_string(),
                        initial_reserves_1: "".to_string(),
                    });
                }
            }
        }

        next_tokens
    }

    fn get_weth(&self, network: &str) -> String {
        let pegged_token = self.get_pegged_token(network);

        match network {
            "eth" => return pegged_token.get("WETH").unwrap().to_string(),
            "bsc" => return pegged_token.get("WBNB").unwrap().to_string(),
            "polygon" => return pegged_token.get("WMATIC").unwrap().to_string(),
            "mumbai" => panic!("Not supported"),
            _ => panic!("Unknown network"),
        }
    }

    fn get_latest_block(&self) -> u64 {
        let block = {
            let mut params = String::from("[");
            params.push_str("]");
            let resp = self._request("eth_blockNumber".to_string(), params);
            match resp {
                Some(resp) => {
                    let r = &resp.as_str().unwrap().trim_start_matches("0x");
                    let data = u64::from_str_radix(r, 16).unwrap();
                    data
>>>>>>> bec726eb
                }
                None => 0,
            }
        };
        block
    }

    fn get_pegged_token(&self, network: &str) -> HashMap<String, String> {
        match network {
            "eth" => [
                ("WETH", "0xc02aaa39b223fe8d0a0e5c4f27ead9083c756cc2"),
                ("USDC", "0xa0b86991c6218b36c1d19d4a2e9eb0ce3606eb48"),
                ("USDT", "0xdac17f958d2ee523a2206206994597c13d831ec7"),
                ("DAI", "0x6b175474e89094c44da98b954eedeac495271d0f"),
                ("WBTC", "0x2260fac5e5542a773aa44fbcfedf7c193bc2c599"),
                ("WMATIC", "0x7d1afa7b718fb893db30a3abc0cfc608aacfebb0"),
            ]
            .iter()
            .map(|(k, v)| (k.to_string(), v.to_string()))
            .collect(),
            "bsc" => [
                ("WBNB", "0xbb4cdb9cbd36b01bd1cbaebf2de08d9173bc095c"),
                ("USDC", "0x8ac76a51cc950d9822d68b83fe1ad97b32cd580d"),
                ("USDT", "0x55d398326f99059ff775485246999027b3197955"),
                ("DAI", "0x1af3f329e8be154074d8769d1ffa4ee058b1dbc3"),
                ("WBTC", "0x7130d2a12b9bcbfae4f2634d864a1ee1ce3ead9c"),
                ("WETH", "0x2170ed0880ac9a755fd29b2688956bd959f933f8"),
                ("BUSD", "0xe9e7cea3dedca5984780bafc599bd69add087d56"),
                ("CAKE", "0x0e09fabb73bd3ade0a17ecc321fd13a19e81ce82"),
            ]
            .iter()
            .map(|(k, v)| (k.to_string(), v.to_string()))
            .collect(),
            "polygon" => [
                ("WMATIC", "0x0d500b1d8e8ef31e21c99d1db9a6444d3adf1270"),
                ("USDC", "0x2791bca1f2de4661ed88a30c99a7a9449aa84174"),
                ("USDT", "0xc2132d05d31c914a87c6611c10748aeb04b58e8f"),
                ("DAI", "0x8f3cf7ad23cd3cadbd9735aff958023239c6a063"),
                ("WBTC", "0x1bfd67037b42cf73acf2047067bd4f2c47d9bfd6"),
                ("WETH", "0x7ceb23fd6bc0add59e62ac25578270cff1b9f619"),
            ]
            .iter()
            .map(|(k, v)| (k.to_string(), v.to_string()))
            .collect(),
            _ => panic!("Unknown network"),
        }
    }

    fn fetch_reserve(&self, pair: &str, block: &str) -> (String, String) {
        let result = {
            let params = json!([{
            "to": pair,
            "data": "0x0902f1ac",
            "id": 1
        }, block]);
            let resp = self._request_with_id("eth_call".to_string(), params.to_string(), 1);
            match resp {
                Some(resp) => resp.to_string(),
                None => "".to_string(),
            }
        };

        let reserve1 = &result[3..67];
        let reserve2 = &result[67..131];

        (reserve1.into(), reserve2.into())
    }

    fn get_all_hops(
        &self,
        token: &str,
        network: &str,
        block: &str,
        hop: u32,
        known: &mut HashSet<String>,
    ) -> HashMap<String, Vec<PairData>> {
        known.insert(token.to_string());

        if hop > MAX_HOPS {
            return HashMap::new();
        }

        let mut hops: HashMap<String, Vec<PairData>> = HashMap::new();
        hops.insert(token.to_string(), self.get_pair(token, network, block));

        let pegged_tokens = self.get_pegged_token(network);

        for i in hops.clone().get(token).unwrap() {
            if pegged_tokens.values().any(|v| v == &i.next) || known.contains(&i.next) {
                continue;
            }
            let next_hops = self.get_all_hops(&i.next, network, block, hop + 1, known);
            hops.extend(next_hops);
        }

        hops
    }

    fn get_pegged_next_hop(&self, token: &str, network: &str, block: &str) -> PairData {
        if token == self.get_weth(network) {
            return PairData {
                src: "pegged_weth".to_string(),
                rate: 1_000_000,
                token: token.to_string(),
                in_: 0,
                next: "".to_string(),
                pair: "".to_string(),
                decimals0: 0,
                decimals1: 0,
                initial_reserves_0: "".to_string(),
                initial_reserves_1: "".to_string(),
                src_exact: "".to_string(),
            };
        }
        let mut peg_info = self
            .get_pair_pegged(token, network, block)
            .get(0)
            .unwrap()
            .clone();

        self.add_reserve_info(&mut peg_info, block);
        let p0 = i128::from_str_radix(&peg_info.initial_reserves_0, 16).unwrap();
        let p1 = i128::from_str_radix(&peg_info.initial_reserves_1, 16).unwrap();

        if peg_info.in_ == 0 {
            peg_info.rate = (p1 as f64 / p0 as f64 * 1_000_000.0).round() as u32;
        } else {
            peg_info.rate = (p0 as f64 / p1 as f64 * 1_000_000.0).round() as u32;
        }

        PairData {
            src: "pegged".to_string(),
            ..peg_info.clone()
        }
    }

    fn add_reserve_info(&self, pair_data: &mut PairData, block: &str) {
        if pair_data.src == "pegged_weth" {
            return;
        }

        let reserves = self.fetch_reserve(&pair_data.pair, block);
        pair_data.initial_reserves_0 = reserves.0;
        pair_data.initial_reserves_1 = reserves.1;
    }

    fn with_info(&self, routes: Vec<Vec<PairData>>, network: &str, token: &str) -> Info {
        Info {
            routes,
            basic_info: BasicInfo {
                weth: self.get_weth(network),
                is_weth: token == self.get_weth(network),
            },
        }
    }

    fn dfs(
        &self,
        token: &str,
        network: &str,
        block: &str,
        path: &mut Vec<PairData>,
        visited: &mut HashSet<String>,
        pegged_tokens: &HashMap<String, String>,
        hops: &HashMap<String, Vec<PairData>>,
        routes: &mut Vec<Vec<PairData>>,
    ) {
        if pegged_tokens.values().any(|v| v == token) {
            let mut new_path = path.clone();
            new_path.push(self.get_pegged_next_hop(token, network, block));
            routes.push(new_path);
            return;
        }
        visited.insert(token.to_string());
        if !hops.contains_key(token) {
            return;
        }
        for hop in hops.get(token).unwrap() {
            if visited.contains(&hop.next) {
                continue;
            }
            path.push(hop.clone());
            self.dfs(
                &hop.next,
                network,
                block,
                path,
                visited,
                pegged_tokens,
                hops,
                routes,
            );
            path.pop();
        }
    }

    fn find_path_subgraph(&self, network: &str, token: &str, block: &str) -> Info {
        let pegged_tokens = self.get_pegged_token(network);

        if pegged_tokens.values().any(|v| v == token) {
            let hop = self.get_pegged_next_hop(token, network, block);
            return self.with_info(vec![vec![hop]], network, token);
        }

        let mut known: HashSet<String> = HashSet::new();
        let hops = self.get_all_hops(token, network, block, 0, &mut known);

        let mut routes: Vec<Vec<PairData>> = vec![];

        self.dfs(
            token,
            network,
            block,
            &mut vec![],
            &mut HashSet::new(),
            &pegged_tokens,
            &hops,
            &mut routes,
        );

        for route in &mut routes {
            for hop in route {
                self.add_reserve_info(hop, block);
            }
        }

        self.with_info(routes, network, token)
    }
}

impl OnChainConfig {
    fn fetch_token_price_uncached(&self, token_address: H160) -> Option<(u32, u32)> {
        panic!("not implemented");
    }
}

impl PriceOracle for OnChainConfig {
    fn fetch_token_price(&mut self, token_address: EVMAddress) -> Option<(u32, u32)> {
        if self.price_cache.contains_key(&token_address) {
            return self.price_cache.get(&token_address).unwrap().clone();
        }
        let price = self.fetch_token_price_uncached(token_address);
        self.price_cache.insert(token_address, price);
        price
    }
}

fn get_header() -> HeaderMap {
    let mut headers = HeaderMap::new();
    headers.insert("authority", "etherscan.io".parse().unwrap());
    headers.insert("accept", "text/html,application/xhtml+xml,application/xml;q=0.9,image/avif,image/webp,image/apng,*/*;q=0.8,application/signed-exchange;v=b3;q=0.9".parse().unwrap());
    headers.insert(
        "accept-language",
        "zh-CN,zh;q=0.9,en;q=0.8".parse().unwrap(),
    );
    headers.insert("cache-control", "max-age=0".parse().unwrap());
    headers.insert(
        "sec-ch-ua",
        "\"Not?A_Brand\";v=\"8\", \"Chromium\";v=\"108\", \"Google Chrome\";v=\"108\""
            .parse()
            .unwrap(),
    );
    headers.insert("sec-ch-ua-mobile", "?0".parse().unwrap());
    headers.insert("sec-ch-ua-platform", "\"macOS\"".parse().unwrap());
    headers.insert("sec-fetch-dest", "document".parse().unwrap());
    headers.insert("sec-fetch-mode", "navigate".parse().unwrap());
    headers.insert("sec-fetch-site", "none".parse().unwrap());
    headers.insert("sec-fetch-user", "?1".parse().unwrap());
    headers.insert("upgrade-insecure-requests", "1".parse().unwrap());
    headers.insert("user-agent", "Mozilla/5.0 (Macintosh; Intel Mac OS X 10_15_7) AppleWebKit/537.36 (KHTML, like Gecko) Chrome/108.0.0.0 Safari/537.36".parse().unwrap());
    headers.insert("Content-Type", "application/json".parse().unwrap());
    headers
}

fn get_uniswap_api(network: &str) -> HashMap<&str, HashMap<&str, &str>> {
    let mut api = HashMap::new();

    match network {
        "eth" => {
            let mut v2 = HashMap::new();
            v2.insert(
                "uniswapv2",
                "https://api.thegraph.com/subgraphs/name/uniswap/uniswap-v2",
            );
            api.insert("v2", v2);

            let mut v3 = HashMap::new();
            v3.insert(
                "uniswapv3",
                "https://api.thegraph.com/subgraphs/name/uniswap/uniswap-v3",
            );
            api.insert("v3", v3);
        }
        "bsc" => {
            let mut v2 = HashMap::new();
            v2.insert(
                "pancakeswap",
                "https://api.thegraph.com/subgraphs/name/pancakeswap/pairs",
            );
            api.insert("v2", v2);
        }
        "polygon" => {
            let mut v3 = HashMap::new();
            v3.insert(
                "uniswapv3",
                "https://api.thegraph.com/subgraphs/name/ianlapham/uniswap-v3-polygon",
            );
            api.insert("v3", v3);
        }
        "mumbai" => {}
        _ => return panic!("Unknown network"),
    }

    api
}

mod tests {
    use super::*;
    use crate::evm::onchain::endpoints::Chain::{BSC, ETH};

    #[test]
    fn test_onchain_config() {
        let mut config = OnChainConfig::new(BSC, 0);
        let v = config._request(
            "eth_getCode".to_string(),
            "[\"0x0000000000000000000000000000000000000000\", \"latest\"]".to_string(),
        );
        println!("{:?}", v)
    }

    #[test]
    fn test_get_contract_code() {
        let mut config = OnChainConfig::new(BSC, 0);
        let v = config.get_contract_code(
            EVMAddress::from_str("0x10ed43c718714eb63d5aa57b78b54704e256024e").unwrap(),
            false,
        );
        println!("{:?}", v)
    }

    #[test]
    fn test_get_contract_slot() {
        let mut config = OnChainConfig::new(BSC, 0);
        let v = config.get_contract_slot(
            EVMAddress::from_str("0xb486857fac4254a7ffb3b1955ee0c0a2b2ca75ab").unwrap(),
            EVMU256::from(3),
            false,
        );
        println!("{:?}", v)
    }

    #[test]
    fn test_fetch_abi() {
        let mut config = OnChainConfig::new(BSC, 0);
        let v =
            config.fetch_abi(EVMAddress::from_str("0xa0a2ee912caf7921eaabc866c6ef6fec8f7e90a4").unwrap());
        println!("{:?}", v)
    }

    // #[test]
    // fn test_get_pegged_next_hop() {
    //     let config = OnChainConfig::new(BSC, 22055611);
    //     let token = "0x0E09FaBB73Bd3Ade0a17ECC321fD13a19e81cE82";
    //     let v = config.get_pegged_next_hop(token, "bsc", "latest");
    //     assert!(v.src == "pegged_weth");
    //     assert!(v.token == token);
    // }

    // #[test]
    // fn test_get_all_hops() {
    //     let config = OnChainConfig::new(BSC, 22055611);
    //     let mut known: HashSet<String> = HashSet::new();
    //     let v = config.get_all_hops(
    //         "0x0E09FaBB73Bd3Ade0a17ECC321fD13a19e81cE82",
    //         "bsc",
    //         "latest",
    //         0,
    //         &mut known,
    //     );
    //     assert!(v.len() > 0);
    // }

    // #[test]
    // fn test_get_pair_pegged() {
    //     let config = OnChainConfig::new(BSC, 22055611);
    //     let v = config.get_pair_pegged(
    //         "0x0E09FaBB73Bd3Ade0a17ECC321fD13a19e81cE82",
    //         "bsc",
    //         "latest",
    //     );
    //     assert!(!v.is_empty());
    // }

    // #[test]
    // fn test_get_pair() {
    //     let config = OnChainConfig::new(BSC, 22055611);
    //     let v = config.get_pair(
    //         "0x0E09FaBB73Bd3Ade0a17ECC321fD13a19e81cE82",
    //         "bsc",
    //         "latest",
    //     );
    //     assert!(!v.is_empty());
    // }

    // #[test]
    // fn test_fetch_uniswap_path() {
    //     let config = OnChainConfig::new(BSC, 22055611);
    //     let v = config.fetch_uniswap_path(
    //         H160::from_str("0xcff086ead392ccb39c49ecda8c974ad5238452ac").unwrap(),
    //     );
    //     assert!(v.swaps.len() > 0);
    //     assert!(!v.weth_address.is_zero());
    //     assert!(!v.address.is_zero());
    // }

    // #[test]
    // fn test_fetch_token_price() {
    //     let mut config = OnChainConfig::new(BSC, 0);
    //     config.add_moralis_api_key(
    //         "ocJtTEZWOJZjYOMAQjRmWcHpvUdieMLJDAtUjycFNTdSxgFGofNJhdiRX0Kk1h1O".to_string(),
    //     );
    //     let v = config.fetch_token_price(
    //         EVMAddress::from_str("0xa0a2ee912caf7921eaabc866c6ef6fec8f7e90a4").unwrap(),
    //     );
    //     println!("{:?}", v)
    // }
    //
    // #[test]
    // fn test_fetch_storage_all() {
    //     let mut config = OnChainConfig::new(BSC, 0);
    //     let v = config.fetch_storage_all(
    //         EVMAddress::from_str("0x2aB472b185787b665f334F12618254CaCA668e49").unwrap(),
    //     );
    //     println!("{:?}", v)
    // }

    // #[test]
    // fn test_fetch_storage_dump() {
    //     let mut config = OnChainConfig::new(ETH, 0);
    //     let v = config
    //         .fetch_storage_dump(
    //             EVMAddress::from_str("0x3ea826a2724f3df727b64db552f3103192158c58").unwrap(),
    //         )
    //         .unwrap();

    //     let v0 = v.get(&EVMU256::from(0)).unwrap().clone();

    //     let slot_v = config.get_contract_slot(
    //         EVMAddress::from_str("0x3ea826a2724f3df727b64db552f3103192158c58").unwrap(),
    //         EVMU256::from(0),
    //         false,
    //     );

    //     assert_eq!(slot_v, v0);
    // }
}<|MERGE_RESOLUTION|>--- conflicted
+++ resolved
@@ -3,13 +3,10 @@
     get_uniswap_info, PairContext, PathContext, TokenContext, UniswapProvider,
 };
 use bytes::Bytes;
-<<<<<<< HEAD
-=======
 use primitive_types::{H160, U256};
 use reqwest::header::HeaderMap;
 use retry::OperationResult;
 use retry::{delay::Fixed, retry_with_index};
->>>>>>> bec726eb
 use revm::{Bytecode, LatestSpec};
 use std::collections::hash_map::DefaultHasher;
 use std::collections::{HashMap, HashSet};
@@ -24,7 +21,6 @@
 use std::str::FromStr;
 use std::sync::Arc;
 use std::time::Duration;
-use crate::evm::types::{EVMAddress, EVMU256};
 
 const MAX_HOPS: u32 = 5; // Assuming the value of MAX_HOPS
 
@@ -40,7 +36,7 @@
 pub trait PriceOracle: Debug {
     // ret0: price = int(original_price x 10^5)
     // ret1: decimals of the token
-    fn fetch_token_price(&mut self, token_address: EVMAddress) -> Option<(u32, u32)>;
+    fn fetch_token_price(&mut self, token_address: H160) -> Option<(u32, u32)>;
 }
 
 impl Chain {
@@ -142,8 +138,8 @@
     pub endpoint_url: String,
     // pub cache_len: usize,
     //
-    // code_cache: HashMap<EVMAddress, Bytecode>,
-    // slot_cache: HashMap<(EVMAddress, EVMU256), EVMU256>,
+    // code_cache: HashMap<H160, Bytecode>,
+    // slot_cache: HashMap<(H160, U256), U256>,
     pub client: reqwest::blocking::Client,
     pub chain_id: u32,
     pub block_number: String,
@@ -154,15 +150,6 @@
 
     pub chain_name: String,
 
-<<<<<<< HEAD
-    slot_cache: HashMap<(EVMAddress, EVMU256), EVMU256>,
-    code_cache: HashMap<EVMAddress, Bytecode>,
-    price_cache: HashMap<EVMAddress, Option<(u32, u32)>>,
-    abi_cache: HashMap<EVMAddress, Option<String>>,
-    storage_all_cache: HashMap<EVMAddress, Option<Arc<HashMap<String, EVMU256>>>>,
-    storage_dump_cache: HashMap<EVMAddress, Option<Arc<HashMap<EVMU256, EVMU256>>>>,
-    uniswap_path_cache: HashMap<EVMAddress, TokenContext>,
-=======
     slot_cache: HashMap<(H160, U256), U256>,
     code_cache: HashMap<H160, Bytecode>,
     price_cache: HashMap<H160, Option<(u32, u32)>>,
@@ -171,7 +158,6 @@
     storage_dump_cache: HashMap<H160, Option<Arc<HashMap<U256, U256>>>>,
     uniswap_path_cache: HashMap<H160, TokenContext>,
     rpc_cache: FileSystemCache,
->>>>>>> bec726eb
 }
 
 impl OnChainConfig {
@@ -334,15 +320,11 @@
         }
     }
 
-<<<<<<< HEAD
-    pub fn fetch_storage_all(&mut self, address: EVMAddress) -> Option<Arc<HashMap<String, EVMU256>>> {
-=======
     pub fn add_etherscan_api_key(&mut self, key: String) {
         self.etherscan_api_key.push(key);
     }
 
     pub fn fetch_storage_all(&mut self, address: H160) -> Option<Arc<HashMap<String, U256>>> {
->>>>>>> bec726eb
         if let Some(storage) = self.storage_all_cache.get(&address) {
             return storage.clone();
         } else {
@@ -352,7 +334,7 @@
         }
     }
 
-    pub fn fetch_storage_all_uncached(&self, address: EVMAddress) -> Option<Arc<HashMap<String, EVMU256>>> {
+    pub fn fetch_storage_all_uncached(&self, address: H160) -> Option<Arc<HashMap<String, U256>>> {
         assert_eq!(
             self.block_number, "latest",
             "fetch_full_storage only works with latest block"
@@ -374,7 +356,7 @@
                 {
                     map.insert(
                         k.trim_start_matches("0x").to_string(),
-                        EVMU256::from_str_radix(v.as_str().unwrap().trim_start_matches("0x"), 16).unwrap(),
+                        U256::from_str_radix(v.as_str().unwrap().trim_start_matches("0x"), 16).unwrap(),
                     );
                 }
                 Some(Arc::new(map))
@@ -405,7 +387,7 @@
         return self.block_hash.as_ref().unwrap();
     }
 
-    pub fn fetch_storage_dump(&mut self, address: EVMAddress) -> Option<Arc<HashMap<EVMU256, EVMU256>>> {
+    pub fn fetch_storage_dump(&mut self, address: H160) -> Option<Arc<HashMap<U256, U256>>> {
         if let Some(storage) = self.storage_dump_cache.get(&address) {
             return storage.clone();
         } else {
@@ -417,27 +399,9 @@
 
     pub fn fetch_storage_dump_uncached(
         &mut self,
-<<<<<<< HEAD
-        address: EVMAddress,
-    ) -> Option<Arc<HashMap<EVMU256, EVMU256>>> {
-        let resp = if self.use_local_proxy {
-            let endpoint = format!(
-                "{}/storage_dump/{}/{:?}/{}",
-                self.local_proxy_addr, self.chain_name, address, self.block_number
-            );
-            match self.client.get(endpoint).send() {
-                Ok(res) => Some(
-                    serde_json::from_str::<Value>(&res.text().unwrap().trim().to_string())
-                        .expect("Failed to parse proxy response"),
-                ),
-                Err(_) => None,
-            }
-        } else {
-=======
         address: H160,
     ) -> Option<Arc<HashMap<U256, U256>>> {
         let resp = {
->>>>>>> bec726eb
             let blk_hash = self.fetch_blk_hash();
             let mut params = String::from("[");
             params.push_str(&format!("\"{}\",", blk_hash));
@@ -463,8 +427,8 @@
                     let value = v["value"].as_str().expect("fail to find value");
 
                     map.insert(
-                        EVMU256::from_str_radix(key.trim_start_matches("0x"), 16).unwrap(),
-                        EVMU256::from_str_radix(value.trim_start_matches("0x"), 16).unwrap(),
+                        U256::from_str_radix(key.trim_start_matches("0x"), 16).unwrap(),
+                        U256::from_str_radix(value.trim_start_matches("0x"), 16).unwrap(),
                     );
                 }
                 Some(Arc::new(map))
@@ -473,57 +437,7 @@
         }
     }
 
-<<<<<<< HEAD
-    pub fn fetch_holders(&self, token_address: EVMAddress) -> Option<Vec<EVMAddress>> {
-        if !self.use_local_proxy {
-            panic!("remote fetch for holders is not supported");
-        }
-        let endpoint = format!(
-            "{}/holders/{}/{:?}",
-            self.local_proxy_addr, self.chain_name, token_address
-        );
-        return match self.client.get(endpoint).send() {
-            Ok(res) => {
-                let data = res.text().unwrap().trim().to_string();
-                if data == "[]" {
-                    None
-                } else {
-                    // hacky way to parse an array of addresses
-                    Some(
-                        data[1..data.len() - 1]
-                            .split(",")
-                            .map(|x| x.trim_start_matches('"').trim_end_matches('"'))
-                            .map(|x| EVMAddress::from_str(x).unwrap())
-                            .collect(),
-                    )
-                }
-            }
-            Err(_) => None,
-        };
-    }
-
-    pub fn fetch_abi_uncached(&self, address: EVMAddress) -> Option<String> {
-        if self.use_local_proxy {
-            let endpoint = format!(
-                "{}/abi/{}/{:?}",
-                self.local_proxy_addr, self.chain_name, address
-            );
-            return match self.client.get(endpoint).send() {
-                Ok(res) => {
-                    let data = res.text().unwrap().trim().to_string();
-                    if data == "[]" {
-                        None
-                    } else {
-                        Some(data)
-                    }
-                }
-                Err(_) => None,
-            };
-        }
-
-=======
     pub fn fetch_abi_uncached(&self, address: H160) -> Option<String> {
->>>>>>> bec726eb
         let endpoint = format!(
             "{}?module=contract&action=getabi&address={:?}&format=json&apikey={}",
             self.etherscan_base,
@@ -563,7 +477,7 @@
         }
     }
 
-    pub fn fetch_abi(&mut self, address: EVMAddress) -> Option<String> {
+    pub fn fetch_abi(&mut self, address: H160) -> Option<String> {
         if self.abi_cache.contains_key(&address) {
             return self.abi_cache.get(&address).unwrap().clone();
         }
@@ -628,7 +542,7 @@
         }
     }
 
-    pub fn get_contract_code(&mut self, address: EVMAddress, force_cache: bool) -> Bytecode {
+    pub fn get_contract_code(&mut self, address: H160, force_cache: bool) -> Bytecode {
         if self.code_cache.contains_key(&address) {
             return self.code_cache[&address].clone();
         }
@@ -663,12 +577,12 @@
         return bytes;
     }
 
-    pub fn get_contract_slot(&mut self, address: EVMAddress, slot: EVMU256, force_cache: bool) -> EVMU256 {
+    pub fn get_contract_slot(&mut self, address: H160, slot: U256, force_cache: bool) -> U256 {
         if self.slot_cache.contains_key(&(address, slot)) {
             return self.slot_cache[&(address, slot)];
         }
         if force_cache {
-            return EVMU256::zero();
+            return U256::zero();
         }
 
         let resp_string = {
@@ -690,129 +604,14 @@
         let slot_suffix = resp_string.trim_start_matches("0x");
 
         if slot_suffix.len() == 0 {
-            self.slot_cache.insert((address, slot), EVMU256::zero());
-            return EVMU256::zero();
-        }
-        let slot_value = EVMU256::from_big_endian(&hex::decode(slot_suffix).unwrap());
+            self.slot_cache.insert((address, slot), U256::zero());
+            return U256::zero();
+        }
+        let slot_value = U256::from_big_endian(&hex::decode(slot_suffix).unwrap());
         self.slot_cache.insert((address, slot), slot_value);
         return slot_value;
     }
 
-<<<<<<< HEAD
-    pub fn fetch_uniswap_path(&self, token_address: EVMAddress) -> TokenContext {
-        if self.use_local_proxy {
-            let endpoint = format!(
-                "{}/swap_path/{}/{:?}/{}",
-                self.local_proxy_addr, self.chain_name, token_address, self.block_number
-            );
-
-            let res = self.get_with_retry(endpoint);
-            let data = res.text().unwrap().trim().to_string();
-            let data_parsed: Value =
-                serde_json::from_str(&data).expect("failed to parse API result");
-
-            let basic_info = data_parsed["basic_info"]
-                .as_object()
-                .expect("failed to parse basic_info");
-            let weth = EVMAddress::from_str(basic_info["weth"].as_str().expect("failed to parse weth"))
-                .expect("failed to parse weth");
-            let is_weth = basic_info["is_weth"]
-                .as_bool()
-                .expect("failed to parse is_weth");
-
-            macro_rules! parse_pair_json {
-                ($pair: ident) => {{
-                    let reserve0_str = $pair["initial_reserves_0"]
-                        .as_str()
-                        .expect("failed to parse initial_reserves_0")
-                        .to_string();
-                    let reserve0 = EVMU256::from_big_endian(&hex::decode(reserve0_str).unwrap());
-                    let reserve1_str = $pair["initial_reserves_1"]
-                        .as_str()
-                        .expect("failed to parse initial_reserves_1")
-                        .to_string();
-                    let reserve1 = EVMU256::from_big_endian(&hex::decode(reserve1_str).unwrap());
-
-                    let pair_address =
-                        EVMAddress::from_str($pair["pair"].as_str().expect("failed to parse pair"))
-                            .expect("failed to parse pair");
-
-                    let next_hop =
-                        EVMAddress::from_str($pair["next"].as_str().expect("failed to parse pair"))
-                            .expect("failed to parse pair");
-
-                    let side = $pair["in"].as_u64().expect("failed to parse direction") as u8;
-                    let src_exact = $pair["src_exact"]
-                        .as_str()
-                        .expect("failed to parse src_exact");
-                    println!("src_exact: {}", src_exact);
-
-                    (PairContext {
-                        pair_address,
-                        next_hop,
-                        side,
-                        uniswap_info: Arc::new(get_uniswap_info(
-                            &UniswapProvider::from_str(src_exact).unwrap(),
-                            &Chain::from_str(&self.chain_name).unwrap(),
-                        )),
-                        initial_reserves: (reserve0, reserve1),
-                    })
-                }};
-            }
-
-            let paths_parsed = data_parsed["routes"]
-                .as_array()
-                .expect("unable to parse array")
-                .iter()
-                .map(|pairs| {
-                    let mut path_parsed: PathContext = Default::default();
-                    println!("{:?}", pairs);
-                    pairs
-                        .as_array()
-                        .expect("unable to parse array")
-                        .iter()
-                        .for_each(|pair| {
-                            let src = pair["src"].as_str().expect("failed to parse src");
-                            match src {
-                                "v2" => {
-                                    // let decimals0 = pair["decimals0"].as_u64().expect("failed to parse decimals0");
-                                    // let decimals1 = pair["decimals1"].as_u64().expect("failed to parse decimals1");
-                                    // let next = EVMAddress::from_str(pair["next"].as_str().expect("failed to parse next")).expect("failed to parse next");
-
-                                    path_parsed
-                                        .route
-                                        .push(Rc::new(RefCell::new(parse_pair_json!(pair))));
-                                }
-                                "pegged" => {
-                                    // always live at final
-                                    path_parsed.final_pegged_ratio = EVMU256::from(
-                                        pair["rate"].as_u64().expect("failed to parse ratio"),
-                                    );
-                                    path_parsed.final_pegged_pair =
-                                        Rc::new(RefCell::new(Some(parse_pair_json!(pair))));
-                                }
-                                "pegged_weth" => {
-                                    path_parsed.final_pegged_ratio = EVMU256::from(
-                                        pair["rate"].as_u64().expect("failed to parse ratio"),
-                                    );
-                                    path_parsed.final_pegged_pair = Rc::new(RefCell::new(None));
-                                }
-                                _ => unimplemented!("unknown swap path source"),
-                            }
-                        });
-                    path_parsed
-                })
-                .collect();
-
-            TokenContext {
-                swaps: paths_parsed,
-                is_weth,
-                weth_address: weth,
-                address: token_address,
-            }
-        } else {
-            unimplemented!("fetch_uniswap_path");
-=======
     pub fn fetch_uniswap_path(&self, token_address: H160) -> TokenContext {
         let token = format!("{:?}", token_address);
         let info: Info = self.find_path_subgraph(&self.chain_name, &token, &self.block_number);
@@ -897,11 +696,10 @@
             is_weth,
             weth_address: weth,
             address: token_address,
->>>>>>> bec726eb
-        }
-    }
-
-    pub fn fetch_uniswap_path_cached(&mut self, token: EVMAddress) -> &TokenContext {
+        }
+    }
+
+    pub fn fetch_uniswap_path_cached(&mut self, token: H160) -> &TokenContext {
         if self.uniswap_path_cache.contains_key(&token) {
             return self.uniswap_path_cache.get(&token).unwrap();
         }
@@ -913,25 +711,6 @@
 }
 
 impl OnChainConfig {
-<<<<<<< HEAD
-    fn fetch_token_price_uncached(&self, token_address: EVMAddress) -> Option<(u32, u32)> {
-        if self.use_local_proxy {
-            let endpoint = format!(
-                "{}/price/{}/{:?}",
-                self.local_proxy_addr, self.chain_name, token_address
-            );
-            return match self.client.get(endpoint).send() {
-                Ok(res) => {
-                    let data = res.text().unwrap().trim().to_string();
-                    if data == "0,0" {
-                        None
-                    } else {
-                        let parts: Vec<u32> =
-                            data.split(",").map(|x| x.parse::<u32>().unwrap()).collect();
-                        assert_eq!(parts.len(), 2);
-                        Some((parts[0], parts[1]))
-                    }
-=======
     fn get_pair(&self, token: &str, network: &str, block: &str) -> Vec<PairData> {
         let block_int;
 
@@ -1045,7 +824,6 @@
                     let r = &resp.as_str().unwrap().trim_start_matches("0x");
                     let data = u64::from_str_radix(r, 16).unwrap();
                     data
->>>>>>> bec726eb
                 }
                 None => 0,
             }
@@ -1283,7 +1061,7 @@
 }
 
 impl PriceOracle for OnChainConfig {
-    fn fetch_token_price(&mut self, token_address: EVMAddress) -> Option<(u32, u32)> {
+    fn fetch_token_price(&mut self, token_address: H160) -> Option<(u32, u32)> {
         if self.price_cache.contains_key(&token_address) {
             return self.price_cache.get(&token_address).unwrap().clone();
         }
@@ -1380,7 +1158,7 @@
     fn test_get_contract_code() {
         let mut config = OnChainConfig::new(BSC, 0);
         let v = config.get_contract_code(
-            EVMAddress::from_str("0x10ed43c718714eb63d5aa57b78b54704e256024e").unwrap(),
+            H160::from_str("0x10ed43c718714eb63d5aa57b78b54704e256024e").unwrap(),
             false,
         );
         println!("{:?}", v)
@@ -1390,8 +1168,8 @@
     fn test_get_contract_slot() {
         let mut config = OnChainConfig::new(BSC, 0);
         let v = config.get_contract_slot(
-            EVMAddress::from_str("0xb486857fac4254a7ffb3b1955ee0c0a2b2ca75ab").unwrap(),
-            EVMU256::from(3),
+            H160::from_str("0xb486857fac4254a7ffb3b1955ee0c0a2b2ca75ab").unwrap(),
+            U256::from(3),
             false,
         );
         println!("{:?}", v)
@@ -1401,7 +1179,7 @@
     fn test_fetch_abi() {
         let mut config = OnChainConfig::new(BSC, 0);
         let v =
-            config.fetch_abi(EVMAddress::from_str("0xa0a2ee912caf7921eaabc866c6ef6fec8f7e90a4").unwrap());
+            config.fetch_abi(H160::from_str("0xa0a2ee912caf7921eaabc866c6ef6fec8f7e90a4").unwrap());
         println!("{:?}", v)
     }
 
@@ -1468,7 +1246,7 @@
     //         "ocJtTEZWOJZjYOMAQjRmWcHpvUdieMLJDAtUjycFNTdSxgFGofNJhdiRX0Kk1h1O".to_string(),
     //     );
     //     let v = config.fetch_token_price(
-    //         EVMAddress::from_str("0xa0a2ee912caf7921eaabc866c6ef6fec8f7e90a4").unwrap(),
+    //         H160::from_str("0xa0a2ee912caf7921eaabc866c6ef6fec8f7e90a4").unwrap(),
     //     );
     //     println!("{:?}", v)
     // }
@@ -1477,7 +1255,7 @@
     // fn test_fetch_storage_all() {
     //     let mut config = OnChainConfig::new(BSC, 0);
     //     let v = config.fetch_storage_all(
-    //         EVMAddress::from_str("0x2aB472b185787b665f334F12618254CaCA668e49").unwrap(),
+    //         H160::from_str("0x2aB472b185787b665f334F12618254CaCA668e49").unwrap(),
     //     );
     //     println!("{:?}", v)
     // }
@@ -1487,15 +1265,15 @@
     //     let mut config = OnChainConfig::new(ETH, 0);
     //     let v = config
     //         .fetch_storage_dump(
-    //             EVMAddress::from_str("0x3ea826a2724f3df727b64db552f3103192158c58").unwrap(),
+    //             H160::from_str("0x3ea826a2724f3df727b64db552f3103192158c58").unwrap(),
     //         )
     //         .unwrap();
 
-    //     let v0 = v.get(&EVMU256::from(0)).unwrap().clone();
+    //     let v0 = v.get(&U256::from(0)).unwrap().clone();
 
     //     let slot_v = config.get_contract_slot(
-    //         EVMAddress::from_str("0x3ea826a2724f3df727b64db552f3103192158c58").unwrap(),
-    //         EVMU256::from(0),
+    //         H160::from_str("0x3ea826a2724f3df727b64db552f3103192158c58").unwrap(),
+    //         U256::from(0),
     //         false,
     //     );
 
