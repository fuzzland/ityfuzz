/// Utilities to initialize the corpus
/// Add all potential calls with default args to the corpus
use crate::evm::abi::{get_abi_type_boxed, BoxedABI};
use crate::evm::bytecode_analyzer;
use crate::evm::contract_utils::{extract_sig_from_contract, ABIConfig, ContractLoader};
use crate::evm::input::{ConciseEVMInput, EVMInput, EVMInputTy};
use crate::evm::mutator::AccessPattern;

use crate::evm::onchain::onchain::BLACKLIST_ADDR;
use crate::evm::types::{
    fixed_address, EVMAddress, EVMFuzzState, EVMInfantStateState, EVMStagedVMState,
    ProjectSourceMapTy, EVMU256,
};
use crate::evm::vm::{EVMExecutor, EVMState};
use crate::generic_vm::vm_executor::GenericVM;

use crate::state::HasCaller;
use crate::state_input::StagedVMState;
use bytes::Bytes;
use libafl::corpus::{Corpus, Testcase};

use crate::dump_txn;
use crate::evm::blaz::builder::BuildJobResult;
use crate::evm::onchain::abi_decompiler::fetch_abi_heimdall;
use crate::evm::onchain::flashloan::register_borrow_txn;
use crate::evm::presets::presets::Preset;
use crate::evm::types::EVMExecutionResult;
#[cfg(feature = "print_txn_corpus")]
use crate::fuzzer::DUMP_FILE_COUNT;
use crate::fuzzer::REPLAY;
use crate::input::ConciseSerde;
use hex;
use itertools::Itertools;
<<<<<<< HEAD
use std::rc::Rc;
use std::time::Duration;
use crypto::sha3::Sha3Mode::Keccak256;
use libafl_bolts::impl_serdeany;
=======
use libafl::impl_serdeany;
>>>>>>> cb50da1e
use libafl::prelude::HasMetadata;
use libafl::schedulers::Scheduler;
use libafl::state::HasCorpus;
use revm_primitives::Bytecode;
use serde::{Deserialize, Serialize};
use std::cell::RefCell;
use std::collections::{HashMap, HashSet};
use std::fs::File;
use std::io::Write;
use std::ops::Deref;
use std::path::Path;
use std::rc::Rc;
use std::time::Duration;

pub const INITIAL_BALANCE: u128 = 100_000_000_000_000_000_000; // 100 ether

pub struct EVMCorpusInitializer<'a, SC, ISC>
where
    SC: Scheduler<State = EVMFuzzState> + Clone,
    ISC: Scheduler<State = EVMInfantStateState>,
{
    executor: &'a mut EVMExecutor<EVMInput, EVMFuzzState, EVMState, ConciseEVMInput, SC>,
    scheduler: SC,
    infant_scheduler: ISC,
    state: &'a mut EVMFuzzState,
    #[cfg(feature = "use_presets")]
    presets: Vec<&'a dyn Preset<EVMInput, EVMFuzzState, EVMState, SC>>,
    work_dir: String,
}

pub struct EVMInitializationArtifacts {
    pub address_to_sourcemap: ProjectSourceMapTy,
    pub address_to_bytecode: HashMap<EVMAddress, Bytecode>,
    pub address_to_abi: HashMap<EVMAddress, Vec<ABIConfig>>,
    pub address_to_abi_object: HashMap<EVMAddress, Vec<BoxedABI>>,
    pub address_to_name: HashMap<EVMAddress, String>,
    pub initial_state: EVMStagedVMState,
    pub build_artifacts: HashMap<EVMAddress, BuildJobResult>,
}

#[derive(Clone, Debug, Serialize, Deserialize, Default)]
pub struct ABIMap {
    pub signature_to_abi: HashMap<[u8; 4], ABIConfig>,
}

impl_serdeany!(ABIMap);

impl ABIMap {
    pub fn new() -> Self {
        Self::default()
    }

    pub fn insert(&mut self, abi: ABIConfig) {
        self.signature_to_abi.insert(abi.function, abi);
    }

    pub fn get(&self, signature: &[u8; 4]) -> Option<&ABIConfig> {
        self.signature_to_abi.get(signature)
    }
}

#[macro_export]
macro_rules! handle_contract_insertion {
    ($state: expr, $host: expr, $deployed_address: expr, $abi: expr) => {
        let (is_erc20, is_pair) = match $host.flashloan_middleware {
            Some(ref middleware) => {
                let mut mid = middleware.deref().borrow_mut();
                mid.on_contract_insertion(&$deployed_address, &$abi, $state)
            }
            None => (false, false),
        };
        if is_erc20 {
            // scheduler should be mutable but host cannot be borrowed as mutable
            let scheduler = $host.scheduler.clone();
            register_borrow_txn(scheduler, $state, $deployed_address);
        }
        if is_pair {
            let mut mid = $host
                .flashloan_middleware
                .as_ref()
                .unwrap()
                .deref()
                .borrow_mut();
            mid.on_pair_insertion(&$host, $state, $deployed_address);
        }
    };
}

macro_rules! wrap_input {
    ($input: expr) => {{
        let mut tc = Testcase::new($input);
        tc.set_exec_time(Duration::from_secs(0));
        tc
    }};
}

macro_rules! add_input_to_corpus {
    ($state: expr, $scheduler: expr, $input: expr) => {
        let idx = $state
            .add_tx_to_corpus(wrap_input!($input))
            .expect("failed to add");
        $scheduler
            .on_add($state, idx)
            .expect("failed to call scheduler on_add");
    };
}

impl<'a, SC, ISC> EVMCorpusInitializer<'a, SC, ISC>
where
    SC: Scheduler<State = EVMFuzzState> + Clone + 'static,
    ISC: Scheduler<State = EVMInfantStateState>,
{
    pub fn new(
        executor: &'a mut EVMExecutor<EVMInput, EVMFuzzState, EVMState, ConciseEVMInput, SC>,
        scheduler: SC,
        infant_scheduler: ISC,
        state: &'a mut EVMFuzzState,
        work_dir: String,
    ) -> Self {
        Self {
            executor,
            scheduler,
            infant_scheduler,
            state,
            #[cfg(feature = "use_presets")]
            presets: vec![],
            work_dir,
        }
    }

    #[cfg(feature = "use_presets")]
    pub fn register_preset(&mut self, preset: &'a dyn Preset<EVMInput, EVMFuzzState, EVMState, SC>) {
        self.presets.push(preset);
    }

<<<<<<< HEAD
    pub fn initialize(&mut self, loader: &mut ContractLoader) -> EVMInitializationArtifacts{
        self.state.metadata_map_mut().insert(ABIMap::new());
=======
    pub fn initialize(&mut self, loader: &mut ContractLoader) -> EVMInitializationArtifacts {
        self.state.metadata_mut().insert(ABIMap::new());
>>>>>>> cb50da1e
        self.setup_default_callers();
        self.setup_contract_callers();
        self.initialize_contract(loader);
        self.initialize_corpus(loader)
    }

    pub fn initialize_contract(&mut self, loader: &mut ContractLoader) {
        self.executor
            .host
            .evmstate
            .set_balance(self.executor.deployer, EVMU256::from(INITIAL_BALANCE));
        for contract in &mut loader.contracts {
            println!();
            println!("Deploying contract: {}", contract.name);
            let deployed_address = if !contract.is_code_deployed {
                match self.executor.deploy(
                    Bytecode::new_raw(Bytes::from(contract.code.clone())),
                    Some(Bytes::from(contract.constructor_args.clone())),
                    contract.deployed_address,
                    self.state,
                ) {
                    Some(addr) => addr,
                    None => {
                        println!("Failed to deploy contract: {}", contract.name);
                        // we could also panic here
                        continue;
                    }
                }
            } else {
                println!("Contract {} is already deployed", contract.name);
                // directly set bytecode
                let contract_code = Bytecode::new_raw(Bytes::from(contract.code.clone()));
                bytecode_analyzer::add_analysis_result_to_state(&contract_code, self.state);
                self.executor
                    .host
                    .set_code(contract.deployed_address, contract_code, self.state);
                contract.deployed_address
            };
            contract.deployed_address = deployed_address;
            println!(
                "Contract {} deployed to: {deployed_address:?}",
                contract.name
            );
            self.state.add_address(&deployed_address);
        }
        println!("Deployed all contracts\n");
    }

    pub fn initialize_corpus(&mut self, loader: &mut ContractLoader) -> EVMInitializationArtifacts {
        let mut artifacts = EVMInitializationArtifacts {
            address_to_bytecode: HashMap::new(),
            address_to_sourcemap: HashMap::new(),
            address_to_abi: HashMap::new(),
            address_to_abi_object: Default::default(),
            address_to_name: Default::default(),
            initial_state: StagedVMState::new_uninitialized(),
            build_artifacts: Default::default(),
        };
        for contract in &mut loader.contracts {
            if contract.abi.is_empty() {
                // this contract's abi is not available, we will use 3 layers to handle this
                // 1. Extract abi from bytecode, and see do we have any function sig available in state
                // 2. Use Heimdall to extract abi
                // 3. Reconfirm on failures of heimdall
                println!("Contract {} has no abi", contract.name);
                let contract_code = hex::encode(contract.code.clone());
                let sigs = extract_sig_from_contract(&contract_code);
                let mut unknown_sigs: usize = 0;
                for sig in &sigs {
                    if let Some(abi) = self.state.metadata_map().get::<ABIMap>().unwrap().get(sig) {
                        contract.abi.push(abi.clone());
                    } else {
                        unknown_sigs += 1;
                    }
                }

                if unknown_sigs >= sigs.len() / 30 {
                    println!("Too many unknown function signature for {:?}, we are going to decompile this contract using Heimdall", contract.name);
                    let abis = fetch_abi_heimdall(contract_code)
                        .iter()
                        .map(|abi| {
<<<<<<< HEAD
                            if let Some(known_abi) = self.state.metadata_map().get::<ABIMap>().unwrap().get(&abi.function) {
=======
                            if let Some(known_abi) = self
                                .state
                                .metadata()
                                .get::<ABIMap>()
                                .unwrap()
                                .get(&abi.function)
                            {
>>>>>>> cb50da1e
                                known_abi
                            } else {
                                abi
                            }
                        })
                        .cloned()
                        .collect_vec();
                    contract.abi = abis;
                }
            }

            artifacts
                .address_to_sourcemap
                .insert(contract.deployed_address, contract.source_map.clone());
            artifacts
                .address_to_abi
                .insert(contract.deployed_address, contract.abi.clone());
            let mut code = vec![];
            if let Some(c) = self
                .executor
                .host
                .code
                .clone()
                .get(&contract.deployed_address)
            {
                code.extend_from_slice(c.bytecode());
            }
            artifacts.address_to_bytecode.insert(
                contract.deployed_address,
                Bytecode::new_raw(Bytes::from(code)),
            );

            let mut name = contract.name.clone().trim_end_matches('*').to_string();
            if name != format!("{:?}", contract.deployed_address) {
                name = format!("{}({:?})", name, contract.deployed_address.clone());
            }
            artifacts
                .address_to_name
                .insert(contract.deployed_address, name);

            if let Some(build_artifact) = &contract.build_artifact {
                artifacts
                    .build_artifacts
                    .insert(contract.deployed_address, build_artifact.clone());
            }

            #[cfg(feature = "flashloan_v2")]
            {
                handle_contract_insertion!(
                    self.state,
                    self.executor.host,
                    contract.deployed_address,
                    contract.abi.clone()
                );
            }

            if unsafe {
                BLACKLIST_ADDR.is_some()
                    && BLACKLIST_ADDR
                        .as_ref()
                        .unwrap()
                        .contains(&contract.deployed_address)
            } {
                continue;
            }

            for abi in contract.abi.clone() {
<<<<<<< HEAD
                self.add_abi(&abi, contract.deployed_address, &mut artifacts);
=======
                self.add_abi(
                    &abi,
                    self.scheduler,
                    contract.deployed_address,
                    &mut artifacts,
                );
>>>>>>> cb50da1e
            }
            // add transfer txn
            {
                let input = EVMInput {
                    caller: self.state.get_rand_caller(),
                    contract: contract.deployed_address,
                    data: None,
                    sstate: StagedVMState::new_uninitialized(),
                    sstate_idx: 0,
                    txn_value: Some(EVMU256::from(1)),
                    step: false,
                    env: Default::default(),
                    access_pattern: Rc::new(RefCell::new(AccessPattern::new())),
                    direct_data: Default::default(),
                    #[cfg(feature = "flashloan_v2")]
                    liquidation_percent: 0,
                    #[cfg(feature = "flashloan_v2")]
                    input_type: EVMInputTy::ABI,
                    randomness: vec![0],
                    repeat: 1,
                };
                add_input_to_corpus!(self.state, self.scheduler, input);
            }
        }
        artifacts.initial_state =
            StagedVMState::new_with_state(self.executor.host.evmstate.clone());

        let mut tc = Testcase::new(artifacts.initial_state.clone());
        tc.set_exec_time(Duration::from_secs(0));
        let idx = self
            .state
            .infant_states_state
            .corpus_mut()
            .add(tc)
            .expect("failed to add");
        self.infant_scheduler
            .on_add(&mut self.state.infant_states_state, idx)
            .expect("failed to call infant scheduler on_add");
        artifacts
    }

    pub fn setup_default_callers(&mut self) {
        let default_callers = HashSet::from([
            fixed_address("8EF508Aca04B32Ff3ba5003177cb18BfA6Cd79dd"),
            fixed_address("35c9dfd76bf02107ff4f7128Bd69716612d31dDb"),
            // fixed_address("5E6B78f0748ACd4Fb4868dF6eCcfE41398aE09cb"),
        ]);

        for caller in default_callers {
            self.state.add_caller(&caller);
            self.executor
                .host
                .evmstate
                .set_balance(caller, EVMU256::from(INITIAL_BALANCE));
        }
    }

    pub fn setup_contract_callers(&mut self) {
        let contract_callers = HashSet::from([
            fixed_address("e1A425f1AC34A8a441566f93c82dD730639c8510"),
            fixed_address("68Dd4F5AC792eAaa5e36f4f4e0474E0625dc9024"),
            // fixed_address("aF97EE5eef1B02E12B650B8127D8E8a6cD722bD2"),
        ]);
        for caller in contract_callers {
            self.state.add_caller(&caller);
            self.executor.host.set_code(
                caller,
                Bytecode::new_raw(Bytes::from(vec![0xfd, 0x00])),
                self.state,
            );
            self.executor
                .host
                .evmstate
                .set_balance(caller, EVMU256::from(INITIAL_BALANCE));
        }
    }

    fn add_abi(
        &mut self,
        abi: &ABIConfig,
        deployed_address: EVMAddress,
        artifacts: &mut EVMInitializationArtifacts,
    ) {
        if abi.is_constructor {
            return;
        }

        match self
            .state
            .hash_to_address
            .get_mut(abi.function.clone().as_slice())
        {
            Some(addrs) => {
                addrs.insert(deployed_address);
            }
            None => {
                self.state
                    .hash_to_address
                    .insert(abi.function, HashSet::from([deployed_address]));
            }
        }
        #[cfg(not(feature = "fuzz_static"))]
        if abi.is_static {
            return;
        }
        let mut abi_instance = get_abi_type_boxed(&abi.abi);
        abi_instance.set_func_with_name(abi.function, abi.function_name.clone());

        artifacts
            .address_to_abi_object
            .entry(deployed_address)
            .or_insert(vec![])
            .push(abi_instance.clone());
        let input = EVMInput {
            caller: self.state.get_rand_caller(),
            contract: deployed_address,
            data: Some(abi_instance),
            sstate: StagedVMState::new_uninitialized(),
            sstate_idx: 0,
            txn_value: if abi.is_payable {
                Some(EVMU256::ZERO)
            } else {
                None
            },
            step: false,
            env: Default::default(),
            access_pattern: Rc::new(RefCell::new(AccessPattern::new())),
            #[cfg(feature = "flashloan_v2")]
            liquidation_percent: 0,
            #[cfg(feature = "flashloan_v2")]
            input_type: EVMInputTy::ABI,
            direct_data: Default::default(),
            randomness: vec![0],
            repeat: 1,
        };
        add_input_to_corpus!(self.state, &mut self.scheduler, input.clone());
        #[cfg(feature = "print_txn_corpus")]
        {
            let corpus_dir = format!("{}/corpus", self.work_dir.as_str());
            dump_txn!(corpus_dir, &input)
        }
        #[cfg(feature = "use_presets")]
        {
            let presets = self.presets.clone();
            for p in presets {
                let mut presets = p.presets(abi.function, &input, self.executor);
                presets.iter().for_each(|preset| {
                    add_input_to_corpus!(self.state, &mut self.scheduler, preset.clone());
                });
            }
        }
    }
}<|MERGE_RESOLUTION|>--- conflicted
+++ resolved
@@ -31,14 +31,11 @@
 use crate::input::ConciseSerde;
 use hex;
 use itertools::Itertools;
-<<<<<<< HEAD
+
 use std::rc::Rc;
 use std::time::Duration;
 use crypto::sha3::Sha3Mode::Keccak256;
 use libafl_bolts::impl_serdeany;
-=======
-use libafl::impl_serdeany;
->>>>>>> cb50da1e
 use libafl::prelude::HasMetadata;
 use libafl::schedulers::Scheduler;
 use libafl::state::HasCorpus;
@@ -174,13 +171,8 @@
         self.presets.push(preset);
     }
 
-<<<<<<< HEAD
     pub fn initialize(&mut self, loader: &mut ContractLoader) -> EVMInitializationArtifacts{
         self.state.metadata_map_mut().insert(ABIMap::new());
-=======
-    pub fn initialize(&mut self, loader: &mut ContractLoader) -> EVMInitializationArtifacts {
-        self.state.metadata_mut().insert(ABIMap::new());
->>>>>>> cb50da1e
         self.setup_default_callers();
         self.setup_contract_callers();
         self.initialize_contract(loader);
@@ -262,17 +254,7 @@
                     let abis = fetch_abi_heimdall(contract_code)
                         .iter()
                         .map(|abi| {
-<<<<<<< HEAD
                             if let Some(known_abi) = self.state.metadata_map().get::<ABIMap>().unwrap().get(&abi.function) {
-=======
-                            if let Some(known_abi) = self
-                                .state
-                                .metadata()
-                                .get::<ABIMap>()
-                                .unwrap()
-                                .get(&abi.function)
-                            {
->>>>>>> cb50da1e
                                 known_abi
                             } else {
                                 abi
@@ -340,16 +322,7 @@
             }
 
             for abi in contract.abi.clone() {
-<<<<<<< HEAD
                 self.add_abi(&abi, contract.deployed_address, &mut artifacts);
-=======
-                self.add_abi(
-                    &abi,
-                    self.scheduler,
-                    contract.deployed_address,
-                    &mut artifacts,
-                );
->>>>>>> cb50da1e
             }
             // add transfer txn
             {
