--- conflicted
+++ resolved
@@ -50,10 +50,7 @@
 use std::rc::Rc;
 use std::time::Duration;
 
-<<<<<<< HEAD
-=======
 use super::srcmap::parser::SourceMapLocation;
->>>>>>> 46d15511
 
 pub const INITIAL_BALANCE: u128 = 100_000_000_000_000_000_000; // 100 ether
 
