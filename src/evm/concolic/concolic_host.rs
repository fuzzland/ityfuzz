--- conflicted
+++ resolved
@@ -587,11 +587,8 @@
     pub phantom: PhantomData<(I, VS)>,
 
     pub source_map: ProjectSourceMapTy,
-<<<<<<< HEAD
     pub num_threads: usize,
-=======
     pub call_depth: usize,
->>>>>>> b8123305
 }
 
 impl<I, VS> ConcolicHost<I, VS> {
@@ -608,11 +605,8 @@
             phantom: Default::default(),
             ctxs: vec![],
             source_map: sourcemap,
-<<<<<<< HEAD
             num_threads,
-=======
             call_depth: 0,
->>>>>>> b8123305
         }
     }
 
