use bytes::Bytes;
use libafl::schedulers::Scheduler;

use crate::evm::abi::BoxedABI;
use crate::evm::input::{ConciseEVMInput, EVMInput, EVMInputT, EVMInputTy};
use crate::evm::middlewares::middleware::MiddlewareType::Concolic;
use crate::evm::middlewares::middleware::{add_corpus, Middleware, MiddlewareType};

use crate::evm::host::{FuzzHost, JMP_MAP};
use crate::evm::srcmap::parser::SourceMapLocation;
use crate::generic_vm::vm_executor::MAP_SIZE;
use crate::generic_vm::vm_state::VMStateT;
use crate::input::VMInputT;
use crate::state::{HasCaller, HasCurrentInputIdx, HasItyState};
use either::Either;
use libafl::prelude::{Corpus, HasMetadata, Input};

use libafl::state::{HasCorpus, State};

use revm_interpreter::{Interpreter, Host};
use revm_primitives::{Bytecode};
use std::collections::{HashMap, HashSet};

use serde::{Deserialize, Serialize};
use std::borrow::Borrow;

use std::fmt::{Debug, Formatter};
use std::marker::PhantomData;
use std::ops::{Add, Mul, Not, Sub};
use std::sync::{Arc, Mutex, RwLock};
use std::time::{Duration, Instant};
use itertools::Itertools;

use z3::ast::{Bool, BV};
use z3::{ast::Ast, Config, Context, Params, Solver};
use crate::bv_from_u256;
use crate::evm::concolic::concolic_stage::ConcolicPrioritizationMetadata;
use crate::evm::concolic::expr::{ConcolicOp, Expr, simplify, simplify_concat_select};
<<<<<<< HEAD
use crate::evm::types::{as_u64, EVMAddress, EVMU256, is_zero, ProjectSourceMapTy};
use crate::evm::blaz::builder::{ArtifactInfoMetadata, BuildJobResult};
=======
use crate::evm::types::{as_u64, EVMAddress, EVMU256, is_zero};
use lazy_static::lazy_static;
>>>>>>> f8b83a06


lazy_static! {
    static ref ALREADY_SOLVED: RwLock<HashSet<String>> = RwLock::new(HashSet::new());
}

// 1s
pub static mut CONCOLIC_TIMEOUT : u32 = 1000;

#[derive(Debug, Clone, Serialize, Deserialize)]
pub enum Field {
    Caller, CallDataValue
}

pub struct Solving<'a> {
    context: &'a Context,
    input: Vec<BV<'a>>,
    balance: &'a BV<'a>,
    calldatavalue: &'a BV<'a>,
    caller: &'a BV<'a>,
    constraints: &'a Vec<Box<Expr>>,
    constrained_field: Vec<Field>
}

impl<'a> Solving<'a> {
    fn new(
        context: &'a Context,
        input: &'a Vec<Box<Expr>>,
        balance: &'a BV<'a>,
        calldatavalue: &'a BV<'a>,
        caller: &'a BV<'a>,
        constraints: &'a Vec<Box<Expr>>,
    ) -> Self {
        Solving {
            context,
            input: (*input).iter().enumerate().map(
                |(idx, x)| {
                    let bv = match &x.op {
                        ConcolicOp::SYMBYTE(name) => {
                            BV::new_const(context, name.clone(), 8)
                        }
                        ConcolicOp::CONSTBYTE(val) => {
                            BV::from_u64(context, *val as u64, 8)
                        }
                        _ => unreachable!("input should be symbolic or concrete"),
                    };
                    bv
                }
            ).collect_vec(),
            balance,
            calldatavalue,
            caller,
            constraints,
            constrained_field: vec![],
        }
    }
}

#[derive(Debug)]
pub enum SymbolicTy<'a> {
    BV(BV<'a>),
    Bool(Bool<'a>),
}

#[derive(Debug, Clone, Serialize, Deserialize)]
pub struct Solution {
    pub input: Vec<u8>,
    pub caller: EVMAddress,
    pub value: EVMU256,
    pub fields: Vec<Field>,
}

impl Solution {
    pub fn to_string(&self) -> String {
        let mut s = String::new();
        s.push_str(&format!("(input: {:?}, ", hex::encode(&self.input)));
        s.push_str(&format!("caller: {:?}, ", self.caller));
        s.push_str(&format!("value: {})", self.value));
        s
    }
}

impl<'a> SymbolicTy<'a> {
    pub fn expect_bv(self) -> BV<'a> {
        match self {
            SymbolicTy::BV(bv) => bv,
            _ => panic!("expected bv"),
        }
    }

    pub fn expect_bool(self) -> Bool<'a> {
        match self {
            SymbolicTy::Bool(b) => b,
            _ => panic!("expected bool"),
        }
    }
}

impl<'a> Solving<'a> {
    pub fn slice_input(&self, start: u32, end: u32) -> BV<'a> {
        let start = start as usize;
        let end = end as usize;
        let mut slice = self.input[start].clone();
        for i in start + 1..end {
            if i >= self.input.len() {
                slice = slice.concat(&BV::from_u64(self.context, 0, 8));
            } else {
                slice = slice.concat(&self.input[i]);
            }

        }
        slice
    }

    pub fn generate_z3_bv(&mut self, bv: &Expr, ctx: &'a Context) -> Option<SymbolicTy<'a>> {
        macro_rules! binop {
            ($lhs:expr, $rhs:expr, $op:ident) => {
                {
                    let l = self.generate_z3_bv($lhs.as_ref().unwrap(), ctx);
                    let r = self.generate_z3_bv($rhs.as_ref().unwrap(), ctx);

                    match (l, r) {
                        (Some(SymbolicTy::BV(l)), Some(SymbolicTy::BV(r))) => Some(SymbolicTy::BV(l.$op(&r))),
                        _ => None
                    }
                }

            };
        }
        // println!("generate_z3_bv: {:?}", bv);

        macro_rules! comparisons2 {
            ($lhs:expr, $rhs:expr, $op:ident) => {
                {
                    let lhs = self.generate_z3_bv($lhs.as_ref().unwrap(), ctx);
                    let rhs = self.generate_z3_bv($rhs.as_ref().unwrap(), ctx);
                    match (lhs, rhs) {
                        (Some(SymbolicTy::BV(lhs)), Some(SymbolicTy::BV(rhs))) => Some(SymbolicTy::Bool(lhs.$op(&rhs))),
                        (Some(SymbolicTy::Bool(lhs)), Some(SymbolicTy::Bool(rhs))) => Some(SymbolicTy::Bool(lhs.$op(&rhs))),
                        _ => None
                    }
                }
            };
        }

        macro_rules! comparisons1 {
            ($lhs:expr, $rhs:expr, $op:ident) => {
                {
                    let lhs = self.generate_z3_bv($lhs.as_ref().unwrap(), ctx);
                    let rhs = self.generate_z3_bv($rhs.as_ref().unwrap(), ctx);
                    match (lhs, rhs) {
                        (Some(SymbolicTy::BV(lhs)), Some(SymbolicTy::BV(rhs))) => Some(SymbolicTy::Bool(lhs.$op(&rhs))),
                        _ => None,
                    }
                }
            };
        }

        match &bv.op {
            ConcolicOp::EVMU256(constant) => Some(SymbolicTy::BV(bv_from_u256!(constant, ctx))),
            ConcolicOp::ADD => binop!(bv.lhs, bv.rhs, bvadd),
            ConcolicOp::DIV => binop!(bv.lhs, bv.rhs, bvudiv),
            ConcolicOp::MUL => binop!(bv.lhs, bv.rhs, bvmul),
            ConcolicOp::SUB => binop!(bv.lhs, bv.rhs, bvsub),
            ConcolicOp::SDIV => binop!(bv.lhs, bv.rhs, bvsdiv),
            ConcolicOp::SMOD => binop!(bv.lhs, bv.rhs, bvsmod),
            ConcolicOp::UREM => binop!(bv.lhs, bv.rhs, bvurem),
            ConcolicOp::SREM => binop!(bv.lhs, bv.rhs, bvsrem),
            ConcolicOp::AND => binop!(bv.lhs, bv.rhs, bvand),
            ConcolicOp::OR => binop!(bv.lhs, bv.rhs, bvor),
            ConcolicOp::XOR => binop!(bv.lhs, bv.rhs, bvxor),
            ConcolicOp::NOT => {
                let lhs = self.generate_z3_bv(bv.lhs.as_ref().unwrap(), ctx);
                match lhs {
                    Some(SymbolicTy::BV(lhs)) => Some(SymbolicTy::BV(lhs.bvnot())),
                    Some(SymbolicTy::Bool(lhs)) => Some(SymbolicTy::Bool(lhs.not())),
                    _ => None,
                }
            }
            ConcolicOp::SHL => binop!(bv.lhs, bv.rhs, bvshl),
            ConcolicOp::SHR => binop!(bv.lhs, bv.rhs, bvlshr),
            ConcolicOp::SAR => binop!(bv.lhs, bv.rhs, bvashr),
            ConcolicOp::SLICEDINPUT(idx) => {
                let idx = idx.as_limbs()[0] as u32;
                let skv = self.slice_input(idx, idx + 32);
                // println!("[concolic] SLICEDINPUT: {} {:?}", idx, skv);
                Some(SymbolicTy::BV(skv))
            }
            ConcolicOp::BALANCE => Some(SymbolicTy::BV(self.balance.clone())),
            ConcolicOp::CALLVALUE => {
                self.constrained_field.push(Field::CallDataValue);
                Some(SymbolicTy::BV(self.calldatavalue.clone()))
            },
            ConcolicOp::CALLER => {
                self.constrained_field.push(Field::Caller);
                Some(SymbolicTy::BV(self.caller.clone()))
            },
            ConcolicOp::FINEGRAINEDINPUT(start, end) => {
                                              Some(SymbolicTy::BV(self.slice_input(*start, *end)))
            }
            ConcolicOp::LNOT => {
                let lhs = self.generate_z3_bv(bv.lhs.as_ref().unwrap(), ctx);
                match lhs {
                    Some(SymbolicTy::BV(lhs)) => Some(SymbolicTy::BV(lhs.not())),
                    Some(SymbolicTy::Bool(lhs)) => Some(SymbolicTy::Bool(lhs.not())),
                    _ => None,
                }
            }
            ConcolicOp::CONSTBYTE(b) => Some(SymbolicTy::BV(BV::from_u64(ctx, *b as u64, 8))),
            ConcolicOp::SYMBYTE(s) => Some(SymbolicTy::BV(BV::new_const(ctx, s.clone(), 8))),
            ConcolicOp::EQ => comparisons2!(bv.lhs, bv.rhs, _eq),
            ConcolicOp::LT => comparisons1!(bv.lhs, bv.rhs, bvult),
            ConcolicOp::SLT => comparisons1!(bv.lhs, bv.rhs, bvslt),
            ConcolicOp::GT => comparisons1!(bv.lhs, bv.rhs, bvugt),
            ConcolicOp::SGT => comparisons1!(bv.lhs, bv.rhs, bvsgt),
            ConcolicOp::SELECT(high, low) => {
                let lhs = self.generate_z3_bv(bv.lhs.as_ref().unwrap(), ctx);
                match lhs {
                    Some(SymbolicTy::BV(lhs)) => {
                        Some(SymbolicTy::BV(lhs.extract(*high, *low)))
                    },
                    _ => None,
                }
            },

            ConcolicOp::CONCAT => {
                let lhs = self.generate_z3_bv(bv.lhs.as_ref().unwrap(), ctx);
                let rhs = self.generate_z3_bv(bv.rhs.as_ref().unwrap(), ctx);
                match (lhs, rhs) {
                    (Some(SymbolicTy::BV(lhs)), Some(SymbolicTy::BV(rhs))) => {
                        Some(SymbolicTy::BV(lhs.concat(&rhs)))
                    },
                    _ => None,
                }
            }
        }
    }

    pub fn solve(&mut self, optimistic: bool) -> Vec<Solution> {
        let context = self.context;
        let solver = Solver::new(&context);
        // println!("Constraints: {:?}", self.constraints);
        for (nth, cons) in self.constraints.iter().enumerate() {

            // only solve the last constraint
            if optimistic && nth != self.constraints.len() - 1 {
                continue;
            }

            let bv = self.generate_z3_bv(&cons.lhs.as_ref().unwrap(), &context);

            macro_rules! expect_bv_or_continue {
                ($e: expr) => {
                    if let Some(SymbolicTy::BV(bv)) = $e {
                        bv
                    } else {
                        #[cfg(feature = "z3_debug")]
                        println!("Failed to generate Z3 BV for {:?}", $e);
                        continue;
                    }
                };
            }

            solver.assert(&match cons.op {
                ConcolicOp::GT => expect_bv_or_continue!(bv).bvugt(
                    &expect_bv_or_continue!(self
                        .generate_z3_bv(&cons.rhs.as_ref().unwrap(), &context)),
                ),
                ConcolicOp::SGT => expect_bv_or_continue!(bv).bvsgt(
                    &expect_bv_or_continue!(self
                        .generate_z3_bv(&cons.rhs.as_ref().unwrap(), &context)),
                ),
                ConcolicOp::EQ => expect_bv_or_continue!(bv)._eq(
                    &expect_bv_or_continue!(self
                        .generate_z3_bv(&cons.rhs.as_ref().unwrap(), &context)),
                ),
                ConcolicOp::LT => expect_bv_or_continue!(bv).bvult(
                    &expect_bv_or_continue!(self
                        .generate_z3_bv(&cons.rhs.as_ref().unwrap(), &context)),
                ),
                ConcolicOp::SLT => expect_bv_or_continue!(bv).bvslt(
                    &expect_bv_or_continue!(self
                        .generate_z3_bv(&cons.rhs.as_ref().unwrap(), &context)),
                ),
                ConcolicOp::LNOT => match bv {
                    Some(SymbolicTy::BV(bv)) => bv._eq(&bv_from_u256!(EVMU256::ZERO, &context)),
                    Some(SymbolicTy::Bool(bv)) => bv.not(),
                    _ => {
                        #[cfg(feature = "z3_debug")]
                        println!("Failed to generate Z3 BV for {:?}", bv);
                        continue;
                    },
                },
                _ => {
                    #[cfg(feature = "z3_debug")]
                    println!("Unsupported constraint: {:?}", cons);
                    continue;
                }
            });
        }

        // println!("Solver: {:?}", solver);
        let mut p = Params::new(&context);

        if unsafe { CONCOLIC_TIMEOUT > 0 } {
            p.set_u32("timeout", unsafe { CONCOLIC_TIMEOUT });
        }

        solver.set_params(&p);
        let result = solver.check();
        match result {
            z3::SatResult::Sat => {
                let model = solver.get_model().unwrap();
                #[cfg(feature = "z3_debug")]
                println!("Model: {:?}", model);
                let input = self.input
                    .iter()
                    .map(|x| format!("{}", model.eval(x, true).unwrap())
                        .trim_start_matches("#x")
                        .to_string())
                    .collect::<Vec<_>>()
                    .join("");
                let input_bytes = hex::decode(input.clone()).unwrap();
                let callvalue = model.eval(self.calldatavalue, true).unwrap().to_string();
                let callvalue_int = EVMU256::from_str_radix(&callvalue.trim_start_matches("#x"), 16).unwrap();
                let caller = model.eval(self.caller, true).unwrap().to_string();
                let caller_addr = EVMAddress::from_slice(&hex::decode(caller.as_str()[26..66].to_string()).unwrap());
                vec![Solution {
                    input: input_bytes,
                    caller: caller_addr,
                    value: callvalue_int,
                    fields: self.constrained_field.clone(),
                }]
            }
            z3::SatResult::Unsat | z3::SatResult::Unknown => {
                if optimistic || self.constraints.len() <= 1 {
                    return vec![];
                } else {
                    // optimistic solving
                    self.solve(true)
                }
            },
        }
    }
}

// Note: To model concolic memory, we need to remember previous constraints as well.
// when solving a constraint involving persistant memory, if the persistant memory is not
// depenent on other non-persitent variables, this means that the persistant memory change
// might not be feasible, because the persistant memory cannot change it self.
// Example:
//     // in this case, even if we get the constraints for the memory element m[0]
//     // we cannot solve it (invert it), because the memory element is cannot change
//     // it self.
//     m = [0, 0, 0, 0]
//     fn f(a):
//         if m[0] == 0:
//             do something
//         else:
//             bug
//     // in this case, we can actually solve for m[0]!=0, becuase the memeory element
//     // is dependent on the input a.
//     fn g(a):
//         m[0] = a
//         if m[0] == 0:
//             do something
//         else:
//             bug

// #[derive(Debug, Clone, Serialize, Deserialize)]
// pub struct EVMInputConstraint {
//     // concrete data of EVM Input
//     data: Bytes,
//     input_constraints: Vec<Box<Expr>>,
// }

// impl EVMInputConstraint {
//     pub fn new(vm_input: BoxedABI) -> Self {
//         // TODO: build input constraints from ABI
//         let mut input_constraints = vec![];
//         // input_constraints.push()

//         Self {
//             data: Bytes::from(vm_input.get_bytes()),
//             input_constraints: input_constraints,
//         }
//     }

//     pub fn add_constraint(&mut self, constraint: Box<Expr>) {
//         self.input_constraints.push(constraint);
//     }

//     pub fn get_constraints(&self) -> &Vec<Box<Expr>> {
//         &self.input_constraints
//     }

//     pub fn get_data(&self) -> &Bytes {
//         &self.data
//     }
// }

// Q: Why do we need to make persistent memory symbolic?

#[derive(Clone, Debug, Serialize, Deserialize)]
pub struct SymbolicMemory {
    /// Memory is a vector of bytes, each byte is a symbolic value
    pub memory: Vec<Option<Box<Expr>>>,
    // pub memory_32: Vec<Option<Box<Expr>>>,
}

impl SymbolicMemory {
    pub fn new() -> Self {
        Self {
            memory: vec![],
            // memory_32: vec![],
        }
    }

    pub fn insert_256(&mut self, idx: EVMU256, val: Box<Expr>) {
        let idx = idx.as_limbs()[0] as usize;
        if idx + 32 >= self.memory.len() {
            self.memory.resize(idx + 32 + 1, None);
            // self.memory_32.resize(idx / 32 + 1, None);
        }

        // if idx % 32 == 0 {
        //     self.memory_32[idx / 32] = Some(val.clone());
        // }

        for i in 0..32 {
            let i_u32 = i as u32;
            self.memory[idx + i] = Some(Box::new(Expr {
                lhs: Some(val.clone()),
                rhs: None,
                op: ConcolicOp::SELECT(256 - i_u32*8 - 1, 256 - i_u32*8 - 7 - 1),
            }));
        }
    }

    pub fn insert_8(&mut self, idx: EVMU256, val: Box<Expr>) {
        // TODO: use SELECT instead of concrete value
        let idx = idx.as_limbs()[0] as usize;
        if idx >= self.memory.len() {
            self.memory.resize(idx + 1, None);
        }

        println!("insert_8: idx: {}, val: {:?}", idx, val);
        todo!("insert_8");
        // self.memory[idx] = Some(Box::new(Expr {
        //     lhs: Some(val.clone()),
        //     rhs: None,
        //     op: ConcolicOp::SELECT(31 - i_u32*8, 24 - i_u32*8),
        // }));
    }

    pub fn get_256(&self, idx: EVMU256) -> Option<Box<Expr>> {
        let idx = idx.as_limbs()[0] as usize;
        if idx >= self.memory.len() {
            return None;
        }

        // if idx % 32 == 0 {
        //     return self.memory_32[idx / 32].clone();
        // }

        let mut all_bytes = if let Some(by) = self.memory[idx].clone() {
            by
        } else {
            Box::new(
                Expr {
                    lhs: None,
                    rhs: None,
                    op: ConcolicOp::CONSTBYTE(0),
                }
            )
        };
        for i in 1..32 {
            all_bytes = Box::new(
                Expr {
                    lhs: Some(all_bytes),
                    rhs: if self.memory.len() > idx + i && let Some(by) = self.memory[idx + i].clone() {
                        Some(by)
                    } else {
                        Some(Box::new(Expr {
                            lhs: None,
                            rhs: None,
                            op: ConcolicOp::CONSTBYTE(0),
                        }))
                    },
                    op: ConcolicOp::CONCAT,
                }
            );
        }


        Some(simplify(all_bytes))
    }

    pub fn get_slice(&mut self, idx: EVMU256, len: EVMU256) -> Vec<Box<Expr>> {
        let idx = idx.as_limbs()[0] as usize;
        let len = len.as_limbs()[0] as usize;

        if idx + len >= self.memory.len() {
            self.memory.resize(idx + len + 1, None);
        }

        let mut result = vec![];

        for i in idx..(idx + len) {
            if i >= self.memory.len() {
                result.push(Box::new(Expr {
                    lhs: None,
                    rhs: None,
                    op: ConcolicOp::CONSTBYTE(0),
                }));
            } else {
                result.push(if let Some(by) = self.memory[i].clone() {
                    by
                } else {
                    Box::new(Expr {
                        lhs: None,
                        rhs: None,
                        op: ConcolicOp::CONSTBYTE(0),
                    })
                });
            }
        }
        result
    }
}

#[derive(Debug, Serialize, Deserialize)]
pub struct ConcolicCallCtx {
    pub symbolic_stack: Vec<Option<Box<Expr>>>,
    pub symbolic_memory: SymbolicMemory,
    pub symbolic_state: HashMap<EVMU256, Option<Box<Expr>>>,

    // seperated by 32 bytes
    pub input_bytes: Vec<Box<Expr>>,
}

#[derive(Debug, Serialize, Deserialize)]
pub struct ConcolicHost<I, VS> {
    pub symbolic_stack: Vec<Option<Box<Expr>>>,
    pub symbolic_memory: SymbolicMemory,
    pub symbolic_state: HashMap<EVMU256, Option<Box<Expr>>>,
    pub input_bytes: Vec<Box<Expr>>,
    pub constraints: Vec<Box<Expr>>,
    pub testcase_ref: Arc<EVMInput>,

    pub ctxs: Vec<ConcolicCallCtx>,
    // For current PC, the number of times it has been visited
    pub phantom: PhantomData<(I, VS)>,

    pub source_map: ProjectSourceMapTy
}

impl<I, VS> ConcolicHost<I, VS> {
    pub fn new(testcase_ref: Arc<EVMInput>, sourcemap: ProjectSourceMapTy) -> Self {
        Self {
            symbolic_stack: Vec::new(),
            symbolic_memory: SymbolicMemory::new(),
            symbolic_state: Default::default(),
            input_bytes: Self::construct_input_from_abi(testcase_ref.get_data_abi().expect("data abi not found")),
            constraints: vec![],
            testcase_ref,
            phantom: Default::default(),
            ctxs: vec![],
            source_map: sourcemap
        }
    }

    pub fn pop_ctx(&mut self) {
        let ctx = self.ctxs.pop();
        if let Some(ctx) = ctx {
            self.symbolic_stack = ctx.symbolic_stack;
            self.symbolic_memory = ctx.symbolic_memory;
            self.symbolic_state = ctx.symbolic_state;
        } else {
            panic!("pop_ctx: ctx is empty");
        }

    }

    pub fn push_ctx(&mut self, interp: &mut Interpreter) {
        // interp.stack.data()[interp.stack.len() - 1 - $idx]
        let (arg_offset, arg_len) = match unsafe { *interp.instruction_pointer } {
            0xf1 | 0xf2 => {
                (
                    interp.stack.peek(3).unwrap(),
                    interp.stack.peek(4).unwrap(),
                )
            }
            0xf4 | 0xfa => {
                (
                    interp.stack.peek(2).unwrap(),
                    interp.stack.peek(3).unwrap(),
                )
            }
            _ => {
                panic!("not supported opcode");
            }
        };

        let ctx = ConcolicCallCtx {
            symbolic_stack: self.symbolic_stack.clone(),
            symbolic_memory: self.symbolic_memory.clone(),
            symbolic_state: self.symbolic_state.clone(),
            input_bytes: {
                let by = self.symbolic_memory.get_slice(arg_offset, arg_len);
                #[cfg(feature = "z3_debug")]
                {
                    println!("input_bytes = {} {}", arg_offset, arg_len);
                    by.iter().for_each(|b| {
                        b.pretty_print();
                    });
                }
                by
            },
        };
        self.ctxs.push(ctx);

        self.symbolic_stack = vec![];
        self.symbolic_memory = SymbolicMemory::new();
        self.symbolic_state = Default::default();
    }

    fn construct_input_from_abi(vm_input: BoxedABI) -> Vec<Box<Expr>> {
        let res = vm_input.get_concolic();
        // println!("[concolic] construct_input_from_abi: {:?}", res);
        res
    }

    fn string_to_bytes(s: &str) -> Vec<u8> {
        // s: #x....
        hex::decode(&s[2..]).unwrap()
    }

    pub fn solve(&self) -> Vec<Solution> {
        let context = Context::new(&Config::default());
        // let input = (0..self.bytes)
        //     .map(|idx| BV::new_const(&context, format!("input_{}", idx), 8))
        //     .collect::<Vec<_>>();
        let callvalue = BV::new_const(&context, "callvalue", 256);
        let caller = BV::new_const(&context, "caller", 256);
        let balance = BV::new_const(&context, "balance", 256);

        let mut solving = Solving::new(&context, &self.input_bytes, &balance, &callvalue, &caller, &self.constraints);
        solving.solve(false)
    }

    pub fn get_input_slice_from_ctx(&self, idx: usize, length: usize) -> Box<Expr> {
        let mut data = self.ctxs.last().expect("no ctx").input_bytes.clone();
        let mut bytes = data[idx].clone();
        for i in idx + 1..idx + length {
            if i >= data.len() {
                bytes = bytes.concat(Expr::const_byte(0));
            } else {
                bytes = bytes.concat(data[i].clone());
            }
        }
        simplify(bytes)
    }
}

// TODO: test this
fn str_to_bytes(s: &str) -> Vec<u8> {
    let mut bytes = Vec::new();
    for c in s.chars() {
        bytes.push(c as u8);
    }
    bytes
}

impl<I, VS, S, SC> Middleware<VS, I, S, SC> for ConcolicHost<I, VS>
where
    I: Input + VMInputT<VS, EVMAddress, EVMAddress, ConciseEVMInput> + EVMInputT + 'static,
    VS: VMStateT,
    S: State
        + HasCaller<EVMAddress>
        + HasCorpus
        + HasItyState<EVMAddress, EVMAddress, VS, ConciseEVMInput>
        + HasMetadata
        + HasCurrentInputIdx
        + Debug
        + Clone,
    SC: Scheduler<State = S> + Clone,
{
    unsafe fn on_step(
        &mut self,
        interp: &mut Interpreter,
        host: &mut FuzzHost<VS, I, S, SC>,
        state: &mut S,
    ) {
        macro_rules! fast_peek {
            ($idx:expr) => {
                    interp.stack.data()[interp.stack.len() - 1 - $idx]
            };
        }

        macro_rules! stack_bv {
            ($idx:expr) => {{
                let real_loc_sym = self.symbolic_stack.len() - 1 - $idx;
                match self.symbolic_stack[real_loc_sym].borrow() {
                    Some(bv) => bv.clone(),
                    None => {
                        let u256 = fast_peek!($idx);
                        Box::new(Expr {
                            lhs: None,
                            rhs: None,
                            op: ConcolicOp::EVMU256(u256),
                        })
                    }
                }
            }};
        }

        macro_rules! stack_concrete {
            ($idx:expr) => {{
                let real_loc_conc = interp.stack.len() - 1 - $idx;
                let u256 = interp.stack.peek(real_loc_conc).expect("stack underflow");
                u256
            }};
        }

        macro_rules! concrete_eval {
            ($in_cnt: expr, $out_cnt: expr) => {
                {
                    // println!("[concolic] concrete_eval: {} {}", $in_cnt, $out_cnt);
                    for _ in 0..$in_cnt {
                        self.symbolic_stack.pop();
                    }
                    vec![None; $out_cnt]
                }
            };
        }

        macro_rules! concrete_eval_with_action {
            ($in_cnt: expr, $out_cnt: expr, $pp: ident) => {
                {
                    // println!("[concolic] concrete_eval: {} {}", $in_cnt, $out_cnt);
                    for _ in 0..$in_cnt {
                        self.symbolic_stack.pop();
                    }
                    for _ in 0..$out_cnt {
                        self.symbolic_stack.push(None);
                    }
                    self.$pp(interp);
                    vec![]
                }
            };
        }


        let mut solutions = vec![];

        // if self.ctxs.len() > 0 {
        //     return;
        // }

        // TODO: Figure out the corresponding MiddlewareOp to add
        // We may need coverage map here to decide whether to add a new input to the
        // corpus or not.
        // println!("[concolic] on_step @ {:x}: {:x}", interp.program_counter(), *interp.instruction_pointer);
        // println!("[concolic] stack: {:?}", interp.stack.len());
        // println!("[concolic] symbolic_stack: {:?}", self.symbolic_stack.len());

        // let mut max_depth = 0;
        // let mut max_ref = None;
        // for s in &self.symbolic_stack {
        //     if let Some(bv) = s {
        //         let depth = bv.depth();
        //         if depth > max_depth {
        //             max_depth = depth;
        //             max_ref = Some(bv);
        //         }
        //     }
        // }
        //
        // println!("max_depth: {} for {:?}", max_depth, max_ref.map(|x| x.pretty_print_str()));
        // println!("max_depth simpl: {:?} for {:?}", max_ref.map(|x| simplify(x.clone()).depth()), max_ref.map(|x| simplify(x.clone()).pretty_print_str()));
        #[cfg(feature = "z3_debug")]
        {
            println!("[concolic] on_step @ {:x}: {:x}", interp.program_counter(), *interp.instruction_pointer);
            println!("[concolic] stack: {:?}", interp.stack);
            println!("[concolic] symbolic_stack: {:?}", self.symbolic_stack);
            for idx in 0..interp.stack.len() {
                let real = interp.stack.data[idx].clone();
                let sym = self.symbolic_stack[idx].clone();
                if sym.is_some() {
                    match sym.unwrap().op {
                        ConcolicOp::EVMU256(v) => {
                            assert_eq!(real, v);
                        }
                        _ => {}
                    }
                }
            }
            assert_eq!(interp.stack.len(), self.symbolic_stack.len());
        }

        let bv: Vec<Option<Box<Expr>>> = match *interp.instruction_pointer {
            // ADD
            0x01 => {
                let res = Some(stack_bv!(0).add(stack_bv!(1)));
                self.symbolic_stack.pop();
                self.symbolic_stack.pop();
                vec![res]
            }
            // MUL
            0x02 => {
                let res = Some(stack_bv!(0).mul(stack_bv!(1)));
                self.symbolic_stack.pop();
                self.symbolic_stack.pop();
                vec![res]
            }
            // SUB
            0x03 => {
                let res = Some(stack_bv!(0).sub(stack_bv!(1)));
                self.symbolic_stack.pop();
                self.symbolic_stack.pop();
                vec![res]
            }
            // DIV - is this signed?
            0x04 => {
                let res = Some(stack_bv!(0).div(stack_bv!(1)));
                self.symbolic_stack.pop();
                self.symbolic_stack.pop();
                vec![res]
            }
            // SDIV
            0x05 => {
                let res = Some(stack_bv!(0).bvsdiv(stack_bv!(1)));
                self.symbolic_stack.pop();
                self.symbolic_stack.pop();
                vec![res]
            }
            // MOD
            0x06 => {
                let res = Some(stack_bv!(0).bvurem(stack_bv!(1)));
                self.symbolic_stack.pop();
                self.symbolic_stack.pop();
                vec![res]
            }
            // SMOD
            0x07 => {
                let res = Some(stack_bv!(0).bvsmod(stack_bv!(1)));
                self.symbolic_stack.pop();
                self.symbolic_stack.pop();
                vec![res]
            }
            // ADDMOD
            0x08 => {
                let res = Some(stack_bv!(0).add(stack_bv!(1)).bvsmod(stack_bv!(2)));
                self.symbolic_stack.pop();
                self.symbolic_stack.pop();
                self.symbolic_stack.pop();
                vec![res]
            }
            // MULMOD
            0x09 => {
                let res = Some(stack_bv!(0).mul(stack_bv!(1)).bvsmod(stack_bv!(2)));
                self.symbolic_stack.pop();
                self.symbolic_stack.pop();
                self.symbolic_stack.pop();
                vec![res]
            }
            // EXP - fallback to concrete due to poor Z3 performance support
            0x0a => {
                concrete_eval!(2, 1)
            }
            // SIGNEXTEND - FIXME: need to check
            0x0b => {
                concrete_eval!(2, 1)
            }
            // LT
            0x10 => {
                let res = Some(stack_bv!(0).bvult(stack_bv!(1)));
                self.symbolic_stack.pop();
                self.symbolic_stack.pop();
                vec![res]
            }
            // GT
            0x11 => {
                let res = Some(stack_bv!(0).bvugt(stack_bv!(1)));
                self.symbolic_stack.pop();
                self.symbolic_stack.pop();
                vec![res]
            }
            // SLT
            0x12 => {
                let res = Some(stack_bv!(0).bvslt(stack_bv!(1)));
                self.symbolic_stack.pop();
                self.symbolic_stack.pop();
                vec![res]
            }
            // SGT
            0x13 => {
                let res = Some(stack_bv!(0).bvsgt(stack_bv!(1)));
                self.symbolic_stack.pop();
                self.symbolic_stack.pop();
                vec![res]
            }
            // EQ
            0x14 => {
                let res = Some(stack_bv!(0).equal(stack_bv!(1)));
                self.symbolic_stack.pop();
                self.symbolic_stack.pop();
                vec![res]
            }
            // ISZERO
            0x15 => {
                let res = Some(stack_bv!(0).equal(Box::new(Expr {
                    lhs: None,
                    rhs: None,
                    op: ConcolicOp::EVMU256(EVMU256::from(0)),
                })));
                self.symbolic_stack.pop();
                vec![res]
            }
            // AND
            0x16 => {
                let res = Some(stack_bv!(0).bvand(stack_bv!(1)));
                self.symbolic_stack.pop();
                self.symbolic_stack.pop();
                vec![res]
            }
            // OR
            0x17 => {
                let res = Some(stack_bv!(0).bvor(stack_bv!(1)));
                self.symbolic_stack.pop();
                self.symbolic_stack.pop();
                vec![res]
            }
            // XOR
            0x18 => {
                let res = Some(stack_bv!(0).bvxor(stack_bv!(1)));
                self.symbolic_stack.pop();
                self.symbolic_stack.pop();
                vec![res]
            }
            // NOT
            0x19 => {
                let res = Some(stack_bv!(0).bvnot());
                self.symbolic_stack.pop();
                vec![res]
            }
            // BYTE
            // FIXME: support this
            0x1a => {
                concrete_eval!(2, 1)
            }
            // SHL
            0x1b => {
                let res = Some(stack_bv!(1).bvshl(stack_bv!(0)));
                self.symbolic_stack.pop();
                self.symbolic_stack.pop();
                vec![res]
            }
            // SHR
            0x1c => {
                let res = Some(stack_bv!(1).bvlshr(stack_bv!(0)));
                self.symbolic_stack.pop();
                self.symbolic_stack.pop();
                vec![res]
            }
            // SAR
            0x1d => {
                let res = Some(stack_bv!(1).bvsar(stack_bv!(0)));
                self.symbolic_stack.pop();
                self.symbolic_stack.pop();
                vec![res]
            }
            // SHA3
            0x20 => {
                concrete_eval!(2, 1)
            }
            // ADDRESS
            0x30 => {
                vec![None]
            }
            // BALANCE
            // TODO: need to get value from a hashmap
            0x31 => {
                concrete_eval!(1, 1)
            }
            // ORIGIN
            0x32 => {
                vec![None]
            }
            // CALLER
            0x33 => {
                // println!("CALLER @ pc : {:x}", interp.program_counter());
                if self.ctxs.len() > 0 {
                    // use concrete caller when inside a call
                    vec![None]
                } else {
                    vec![Some(Expr::new_caller())]
                }
            }
            // CALLVALUE
            0x34 => {

                if self.ctxs.len() > 0 {
                    // use concrete caller when inside a call
                    vec![None]
                } else {
                    vec![Some(Expr::new_callvalue())]
                }
            }
            // CALLDATALOAD
            0x35 => {
                let offset = interp.stack.peek(0).unwrap();
                self.symbolic_stack.pop();
                if self.ctxs.len() > 0 {
                    let offset_usize = as_u64(offset) as usize;
                    #[cfg(feature = "z3_debug")]
                    {
                        println!("CALLDATALOAD: {:?}", self.get_input_slice_from_ctx(offset_usize, 32));
                        self.get_input_slice_from_ctx(offset_usize, 32).pretty_print();
                    }
                    vec![Some(self.get_input_slice_from_ctx(offset_usize, 32))]
                } else {
                    vec![Some(Expr::new_sliced_input(offset))]
                }
            }
            // CALLDATASIZE
            0x36 => {
                vec![None]
            }
            // CALLDATACOPY
            0x37 => {
                concrete_eval!(3, 0)
            }
            // CODESIZE
            0x38 => {
                vec![None]
            }
            // CODECOPY
            0x39 => {
                concrete_eval!(3, 0)
            }
            // GASPRICE
            0x3a => {
                vec![None]
            }
            // EXTCODESIZE
            0x3b => {
                concrete_eval!(1, 1)
            }
            // EXTCODECOPY
            0x3c => {
                concrete_eval!(4, 0)
            }
            // RETURNDATASIZE
            0x3d => {
                vec![None]
            }
            // RETURNDATACOPY
            0x3e => {
                concrete_eval!(3, 0)
            }
            // EXTCODEHASH
            0x3f => {
                concrete_eval!(1, 1)
            }
            // BLOCKHASH
            0x40 => {
                concrete_eval!(1, 1)
            }
            // COINBASE
            0x41 => {
                vec![None]
            }
            // TIMESTAMP
            0x42 => {
                vec![None]
            }
            // NUMBER
            0x43 => {
                vec![None]
            }
            // PREVRANDAO
            0x44 => {
                vec![None]
            }
            // GASLIMIT
            0x45 => {
                vec![None]
            }
            // CHAINID
            0x46 => {
                vec![None]
            }
            // SELFBALANCE
            0x47 => {
                vec![None]
            }
            // BASEFEE
            0x48 => {
                vec![None]
            }
            // POP
            0x50 => {
                self.symbolic_stack.pop();
                vec![]
            }
            // MLOAD
            0x51 => {
                // println!("[concolic] MLOAD: {:?}", self.symbolic_stack);
                let offset = fast_peek!(0);
                self.symbolic_stack.pop();
                vec![self.symbolic_memory.get_256(offset)]
            }
            // MSTORE
            0x52 => {
                let offset = fast_peek!(0);
                let value = stack_bv!(1);
                self.symbolic_memory.insert_256(offset, value);
                self.symbolic_stack.pop();
                self.symbolic_stack.pop();
                vec![]
            }
            // MSTORE8
            0x53 => {
                let offset = fast_peek!(0);
                let value = stack_bv!(1);
                self.symbolic_memory.insert_8(offset, value);
                self.symbolic_stack.pop();
                self.symbolic_stack.pop();
                vec![]
            }
            // SLOAD
            0x54 => {
                self.symbolic_stack.pop();
                let key = fast_peek!(0);
                vec![match self.symbolic_state.get(&key) {
                    Some(v) => v.clone(),
                    None => None,
                }]
            }
            // SSTORE
            0x55 => {
                let key = fast_peek!(1);
                let value = stack_bv!(0);
                self.symbolic_state.insert(key, Some(value));
                self.symbolic_stack.pop();
                self.symbolic_stack.pop();
                vec![]
            }
            // JUMP
            0x56 => {
                concrete_eval!(1, 0)
            }
            // JUMPI
            0x57 => {
                // println!("{:?}", interp.stack);
                // println!("{:?}", self.symbolic_stack);
                // jump dest in concolic solving mode is the opposite of the concrete
                let br = is_zero(fast_peek!(1));
                let intended_jmp_dest = if !br {
                    1
                } else {
                    as_u64(fast_peek!(0))
                };

                /*
                 * Skip rules:
                 * 1. r"^(library|contract|function)(.|\n)*\}$" // skip library, contract, function
                 * TODO: 2. global variable signature?
                 */

                // Get the source map of current pc
                let mut need_solve = true;
                let pc = interp.program_counter();
                let address = interp.contract.address;
                // println!("[concolic] address: {:?} pc: {:x}", address, pc);
                // println!("input: {:?}", self.input_bytes);
                if let Some(Some(srcmap)) = self.source_map.get(&address) {
                    // println!("source line: {:?}", srcmap.get(&pc).unwrap());
                    let source_map_loc = if srcmap.get(&pc).is_some() {
                        srcmap.get(&pc).unwrap()
                    } else {
                        &SourceMapLocation {
                            file: None,
                            file_idx: None,
                            offset: 0,
                            length: 0,
                            skip_on_concolic :false
                        }
                    };
                    if let Some(_file) = &source_map_loc.file {
                        if source_map_loc.skip_on_concolic {
                            need_solve = false;
                        }
                    }
                    else {
                        // FIXME: This might not hold true for all cases
                        println!("[concolic] skip solve for None file");
                        need_solve = false;
                    }
                }
                else {
                    // Is this possible?
                    // panic!("source line: None");
                }

<<<<<<< HEAD
                if need_solve {
                    // println!("[concolic] still need to solve");
                    let real_path_constraint = if br {
                        // path_condition = false
                        stack_bv!(1).lnot()
                    } else {
                        // path_condition = true
                        stack_bv!(1)
                    };

                    let idx = (interp.program_counter() * (intended_jmp_dest as usize)) % MAP_SIZE;
                    if JMP_MAP[idx] == 0 && !real_path_constraint.is_concrete() {
                        let intended_path_constraint = real_path_constraint.clone().lnot();
=======
                if !real_path_constraint.is_concrete() {
                    let intended_path_constraint = real_path_constraint.clone().lnot();
                    let constraint_hash = intended_path_constraint.pretty_print_str();

                    if !ALREADY_SOLVED.read().expect("concolic crashed").contains(&constraint_hash) {
>>>>>>> f8b83a06
                        #[cfg(feature = "z3_debug")]
                        println!("[concolic] to solve {:?}", intended_path_constraint.pretty_print_str());
                        self.constraints.push(intended_path_constraint);

                        solutions.extend(self.solve());
                        #[cfg(feature = "z3_debug")]
                        println!("[concolic] Solutions: {:?}", solutions);
                        self.constraints.pop();
<<<<<<< HEAD
                    }
                    // jumping only happens if the second element is false
                    if !real_path_constraint.is_concrete() {
                        self.constraints.push(real_path_constraint);
                    }
=======

                        ALREADY_SOLVED.write().expect("concolic crashed").insert(constraint_hash);
                    }
                }

                // jumping only happens if the second element is false
                if !real_path_constraint.is_concrete() {
                    self.constraints.push(real_path_constraint);
>>>>>>> f8b83a06
                }
                self.symbolic_stack.pop();
                self.symbolic_stack.pop();
                vec![]
            }
            // PC
            0x58 => {
                vec![None]
            }
            // MSIZE
            0x59 => {
                vec![None]
            }
            // GAS
            0x5a => {
                vec![None]
            }
            // JUMPDEST
            0x5b => {
                vec![]
            }
            // PUSH
            0x5f..=0x7f => {
                // push n bytes into stack
                // Concolic push n bytes is equivalent to concrete push, because the bytes
                // being pushed are always concrete, we can just push None to the stack
                // and 'fallthrough' to concrete values later
                vec![None]
            }
            // DUP
            0x80..=0x8f => {
                let _n = (*interp.instruction_pointer) - 0x80;
                vec![Some(stack_bv!(usize::from(_n)).clone())]
            }
            // SWAP
            0x90..=0x9f => {
                let _n = (*interp.instruction_pointer) - 0x90 + 1;
                let swapper = stack_bv!(usize::from(_n));
                let swappee = stack_bv!(0);
                let symbolic_stack_len = self.symbolic_stack.len();
                self.symbolic_stack[symbolic_stack_len - 1] = Some(swapper);
                self.symbolic_stack[symbolic_stack_len - usize::from(_n) - 1] = Some(swappee);
                vec![]
            }
            // LOG
            0xa0..=0xa4 => {
                let _n = (*interp.instruction_pointer) - 0xa0;
                concrete_eval!(_n + 2, 0)
            }
            // CREATE
            0xf0 => {
                concrete_eval!(3, 1)
            }
            // CALL
            0xf1 => {
                concrete_eval_with_action!(7, 1, push_ctx)
            }
            // CALLCODE
            0xf2 => {
                concrete_eval_with_action!(7, 1, push_ctx)
            }
            // RETURN
            0xf3 => {
                vec![]
            }
            // DELEGATECALL
            0xf4 => {
                concrete_eval_with_action!(6, 1, push_ctx)
            }
            // CREATE2
            0xf5 => {
                concrete_eval!(4, 1)
            }
            // STATICCALL
            0xfa => {
                concrete_eval_with_action!(6, 1, push_ctx)
            }
            // REVERT
            0xfd => {
                concrete_eval!(2, 0)
            }
            // INVALID
            0xfe => {
                vec![]
            }
            // SELFDESTRUCT
            0xff => {
                concrete_eval!(1, 0)
            }
            // STOP
            0x00 => {
                vec![]
            }
            _ => {
                panic!("Unsupported opcode: {:?}", *interp.instruction_pointer);
                vec![]
            }
        };
        // println!("[concolic] adding bv to stack {:?}", bv);
        for v in bv {
            if v.is_some() && v.as_ref().unwrap().is_concrete() {
                self.symbolic_stack.push(None);
            } else {
                self.symbolic_stack.push(v);
            }
        }

        // let input = state
        //     .corpus()
        //     .get(state.get_current_input_idx())
        //     .unwrap()
        //     .borrow_mut()
        //     .load_input()
        //     .expect("Failed loading input")
        //     .clone();

        if solutions.len() > 0 {
            let meta = state.metadata_map_mut().get_mut::<ConcolicPrioritizationMetadata>().expect("Failed to get metadata");
            for solution in solutions {
                meta.solutions.push((solution, self.testcase_ref.clone()));
            }
        }

    }

    unsafe fn on_return(
        &mut self,
        interp: &mut Interpreter,
        host: &mut FuzzHost<VS, I, S, SC>,
        state: &mut S,
        by: &Bytes
    ) {
        self.pop_ctx();
    }

    unsafe fn on_insert(&mut self, bytecode: &mut Bytecode, address: EVMAddress, host: &mut FuzzHost<VS, I, S, SC>, state: &mut S) {

    }

    fn get_type(&self) -> MiddlewareType {
        Concolic
    }
}<|MERGE_RESOLUTION|>--- conflicted
+++ resolved
@@ -36,20 +36,13 @@
 use crate::bv_from_u256;
 use crate::evm::concolic::concolic_stage::ConcolicPrioritizationMetadata;
 use crate::evm::concolic::expr::{ConcolicOp, Expr, simplify, simplify_concat_select};
-<<<<<<< HEAD
-use crate::evm::types::{as_u64, EVMAddress, EVMU256, is_zero, ProjectSourceMapTy};
+use crate::evm::types::{as_u64, EVMAddress, EVMU256, is_zero};
 use crate::evm::blaz::builder::{ArtifactInfoMetadata, BuildJobResult};
-=======
-use crate::evm::types::{as_u64, EVMAddress, EVMU256, is_zero};
 use lazy_static::lazy_static;
->>>>>>> f8b83a06
-
 
 lazy_static! {
     static ref ALREADY_SOLVED: RwLock<HashSet<String>> = RwLock::new(HashSet::new());
-}
-
-// 1s
+}// 1s
 pub static mut CONCOLIC_TIMEOUT : u32 = 1000;
 
 #[derive(Debug, Clone, Serialize, Deserialize)]
@@ -1250,7 +1243,6 @@
                     // panic!("source line: None");
                 }
 
-<<<<<<< HEAD
                 if need_solve {
                     // println!("[concolic] still need to solve");
                     let real_path_constraint = if br {
@@ -1261,40 +1253,28 @@
                         stack_bv!(1)
                     };
 
-                    let idx = (interp.program_counter() * (intended_jmp_dest as usize)) % MAP_SIZE;
-                    if JMP_MAP[idx] == 0 && !real_path_constraint.is_concrete() {
+                    if !real_path_constraint.is_concrete() {
                         let intended_path_constraint = real_path_constraint.clone().lnot();
-=======
-                if !real_path_constraint.is_concrete() {
-                    let intended_path_constraint = real_path_constraint.clone().lnot();
-                    let constraint_hash = intended_path_constraint.pretty_print_str();
-
-                    if !ALREADY_SOLVED.read().expect("concolic crashed").contains(&constraint_hash) {
->>>>>>> f8b83a06
-                        #[cfg(feature = "z3_debug")]
-                        println!("[concolic] to solve {:?}", intended_path_constraint.pretty_print_str());
-                        self.constraints.push(intended_path_constraint);
-
-                        solutions.extend(self.solve());
-                        #[cfg(feature = "z3_debug")]
-                        println!("[concolic] Solutions: {:?}", solutions);
-                        self.constraints.pop();
-<<<<<<< HEAD
-                    }
-                    // jumping only happens if the second element is false
-                    if !real_path_constraint.is_concrete() {
-                        self.constraints.push(real_path_constraint);
-                    }
-=======
-
-                        ALREADY_SOLVED.write().expect("concolic crashed").insert(constraint_hash);
+                        let constraint_hash = intended_path_constraint.pretty_print_str();
+
+                        if !ALREADY_SOLVED.read().expect("concolic crashed").contains(&constraint_hash) {
+                            #[cfg(feature = "z3_debug")]
+                            println!("[concolic] to solve {:?}", intended_path_constraint.pretty_print_str());
+                            self.constraints.push(intended_path_constraint);
+
+                            solutions.extend(self.solve());
+                            #[cfg(feature = "z3_debug")]
+                            println!("[concolic] Solutions: {:?}", solutions);
+                            self.constraints.pop();
+
+                            ALREADY_SOLVED.write().expect("concolic crashed").insert(constraint_hash);
+                        }
                     }
                 }
 
                 // jumping only happens if the second element is false
                 if !real_path_constraint.is_concrete() {
                     self.constraints.push(real_path_constraint);
->>>>>>> f8b83a06
                 }
                 self.symbolic_stack.pop();
                 self.symbolic_stack.pop();
