pub mod erc20;
pub mod function;
pub mod v2_pair;
pub mod bug;
<<<<<<< HEAD
pub mod selfdestruct;
=======
pub mod typed_bug;


pub static ERC20_BUG_IDX: u64 = 0;
pub static FUNCTION_BUG_IDX: u64 = 1;
pub static V2_PAIR_BUG_IDX: u64 = 2;
pub static BUG_BUG_IDX: u64 = 3;
pub static TYPED_BUG_BUG_IDX: u64 = 4;
>>>>>>> e5826df7
<|MERGE_RESOLUTION|>--- conflicted
+++ resolved
@@ -2,15 +2,11 @@
 pub mod function;
 pub mod v2_pair;
 pub mod bug;
-<<<<<<< HEAD
+pub mod typed_bug;
 pub mod selfdestruct;
-=======
-pub mod typed_bug;
-
 
 pub static ERC20_BUG_IDX: u64 = 0;
 pub static FUNCTION_BUG_IDX: u64 = 1;
 pub static V2_PAIR_BUG_IDX: u64 = 2;
 pub static BUG_BUG_IDX: u64 = 3;
-pub static TYPED_BUG_BUG_IDX: u64 = 4;
->>>>>>> e5826df7
+pub static TYPED_BUG_BUG_IDX: u64 = 4;