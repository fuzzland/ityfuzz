/// Configuration for the EVM fuzzer
use crate::evm::contract_utils::ContractInfo;
use crate::evm::onchain::endpoints::{OnChainConfig, PriceOracle};

use crate::evm::oracles::erc20::IERC20OracleFlashloan;
use crate::oracle::{Oracle, Producer};
use std::cell::RefCell;
use std::rc::Rc;

pub enum FuzzerTypes {
    CMP,
    DATAFLOW,
    BASIC,
}

pub enum StorageFetchingMode {
    Dump,
    All,
    OneByOne,
}

impl StorageFetchingMode {
    pub fn from_str(s: &str) -> Option<Self> {
        match s {
            "dump" => Some(StorageFetchingMode::Dump),
            "all" => Some(StorageFetchingMode::All),
            "onebyone" => Some(StorageFetchingMode::OneByOne),
            _ => None,
        }
    }
}

impl FuzzerTypes {
    pub fn from_str(s: &str) -> Result<Self, String> {
        match s {
            "cmp" => Ok(FuzzerTypes::CMP),
            "dataflow" => Ok(FuzzerTypes::DATAFLOW),
            "basic" => Ok(FuzzerTypes::BASIC),
            _ => Err(format!("Unknown fuzzer type: {}", s)),
        }
    }
}

pub struct Config<VS, Addr, Code, By, Loc, SlotTy, Out, I, S, CI> {
    pub onchain: Option<OnChainConfig>,
    pub onchain_storage_fetching: Option<StorageFetchingMode>,
    pub flashloan: bool,
    pub concolic: bool,
    pub fuzzer_type: FuzzerTypes,
    pub contract_info: Vec<ContractInfo>,
    pub oracle: Vec<Rc<RefCell<dyn Oracle<VS, Addr, Code, By, Loc, SlotTy, Out, I, S, CI>>>>,
    pub producers: Vec<Rc<RefCell<dyn Producer<VS, Addr, Code, By, Loc, SlotTy, Out, I, S, CI>>>>,
    pub price_oracle: Box<dyn PriceOracle>,
    pub replay_file: Option<String>,
    pub flashloan_oracle: Rc<RefCell<IERC20OracleFlashloan>>,
    pub selfdestruct_oracle: bool,
    pub work_dir: String,
    pub write_relationship: bool,
    pub run_forever: bool,
    pub sha3_bypass: bool,
<<<<<<< HEAD
    pub echidna_oracle: bool,
=======
    pub base_path: String
>>>>>>> 2bf8a09b
}<|MERGE_RESOLUTION|>--- conflicted
+++ resolved
@@ -58,9 +58,6 @@
     pub write_relationship: bool,
     pub run_forever: bool,
     pub sha3_bypass: bool,
-<<<<<<< HEAD
+    pub base_path: String
     pub echidna_oracle: bool,
-=======
-    pub base_path: String
->>>>>>> 2bf8a09b
 }