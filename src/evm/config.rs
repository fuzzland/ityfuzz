/// Configuration for the EVM fuzzer
use crate::evm::contract_utils::{ContractInfo, ContractLoader};
use crate::evm::onchain::endpoints::{OnChainConfig, PriceOracle};

use crate::evm::blaz::builder::BuildJob;
use crate::evm::blaz::offchain_artifacts::OffChainArtifact;
use crate::evm::blaz::offchain_config::OffchainConfig;
use crate::evm::oracles::erc20::IERC20OracleFlashloan;
use crate::evm::types::EVMAddress;
use crate::oracle::{Oracle, Producer};
use std::cell::RefCell;
use std::collections::HashSet;
use std::fmt::{self, Debug};
use std::fs::File;
use std::rc::Rc;

pub enum FuzzerTypes {
    CMP,
    DATAFLOW,
    BASIC,
}

#[derive(Copy, Clone)]
pub enum StorageFetchingMode {
    Dump,
    OneByOne,
}

impl StorageFetchingMode {
    pub fn from_str(s: &str) -> Option<Self> {
        match s {
            "dump" => Some(StorageFetchingMode::Dump),
            "onebyone" => Some(StorageFetchingMode::OneByOne),
            _ => None,
        }
    }
}

impl FuzzerTypes {
    pub fn from_str(s: &str) -> Result<Self, String> {
        match s {
            "cmp" => Ok(FuzzerTypes::CMP),
            "dataflow" => Ok(FuzzerTypes::DATAFLOW),
            "basic" => Ok(FuzzerTypes::BASIC),
            _ => Err(format!("Unknown fuzzer type: {}", s)),
        }
    }
}

pub struct Config<VS, Addr, Code, By, Loc, SlotTy, Out, I, S, CI> {
    pub onchain: Option<OnChainConfig>,
    pub onchain_storage_fetching: Option<StorageFetchingMode>,
    pub flashloan: bool,
    pub concolic: bool,
    pub concolic_caller: bool,
    pub concolic_timeout: u32,
    pub concolic_num_threads: usize,
    pub fuzzer_type: FuzzerTypes,
    pub contract_loader: ContractLoader,
    pub oracle: Vec<Rc<RefCell<dyn Oracle<VS, Addr, Code, By, Loc, SlotTy, Out, I, S, CI>>>>,
    pub producers: Vec<Rc<RefCell<dyn Producer<VS, Addr, Code, By, Loc, SlotTy, Out, I, S, CI>>>>,
    pub price_oracle: Box<dyn PriceOracle>,
    pub replay_file: Option<String>,
    pub flashloan_oracle: Rc<RefCell<IERC20OracleFlashloan>>,
    pub selfdestruct_oracle: bool,
    pub reentrancy_oracle: bool,
    pub state_comp_oracle: Option<String>,
    pub state_comp_matching: Option<String>,
    pub work_dir: String,
    pub write_relationship: bool,
    pub run_forever: bool,
    pub sha3_bypass: bool,
    pub base_path: String,
    pub echidna_oracle: bool,
    pub invariant_oracle: bool,
    pub panic_on_bug: bool,
    pub spec_id: String,
    pub only_fuzz: HashSet<EVMAddress>,
    pub typed_bug: bool,
    pub selfdestruct_bug: bool,
    pub arbitrary_external_call: bool,
    pub integer_overflow_oracle: bool,
    pub builder: Option<BuildJob>,
    pub local_files_basedir_pattern: Option<String>,
<<<<<<< HEAD
    pub cheatcode: bool,
=======
    #[cfg(feature = "use_presets")]
    pub preset_file_path: String,
>>>>>>> ffdbddd4
}

impl<VS, Addr, Code, By, Loc, SlotTy, Out, I, S, CI> Debug
    for Config<VS, Addr, Code, By, Loc, SlotTy, Out, I, S, CI>
{
    fn fmt(&self, f: &mut fmt::Formatter<'_>) -> fmt::Result {
        f.debug_struct("Config")
            .field("onchain", &self.onchain)
            // .field("onchain_storage_fetching", &self.onchain_storage_fetching)
            .field("flashloan", &self.flashloan)
            .field("concolic", &self.concolic)
            .field("concolic_caller", &self.concolic_caller)
            // .field("fuzzer_type", &self.fuzzer_type)
            .field("contract_loader", &self.contract_loader)
            // .field("oracle", &self.oracle)
            // .field("producers", &self.producers)
            .field("price_oracle", &self.price_oracle)
            .field("replay_file", &self.replay_file)
            // .field("flashloan_oracle", &self.flashloan_oracle)
            .field("selfdestruct_oracle", &self.selfdestruct_oracle)
            .field("state_comp_oracle", &self.state_comp_oracle)
            .field("state_comp_matching", &self.state_comp_matching)
            .field("work_dir", &self.work_dir)
            .field("write_relationship", &self.write_relationship)
            .field("run_forever", &self.run_forever)
            .field("sha3_bypass", &self.sha3_bypass)
            .field("base_path", &self.base_path)
            .field("echidna_oracle", &self.echidna_oracle)
            .field("panic_on_bug", &self.panic_on_bug)
            .field("spec_id", &self.spec_id)
            .field("only_fuzz", &self.only_fuzz)
            .field("typed_bug", &self.typed_bug)
            .field("selfdestruct_bug", &self.selfdestruct_bug)
            .field("cheatcode", &self.cheatcode)
            // .field("builder", &self.builder)
            .finish()
    }
}<|MERGE_RESOLUTION|>--- conflicted
+++ resolved
@@ -82,12 +82,8 @@
     pub integer_overflow_oracle: bool,
     pub builder: Option<BuildJob>,
     pub local_files_basedir_pattern: Option<String>,
-<<<<<<< HEAD
-    pub cheatcode: bool,
-=======
     #[cfg(feature = "use_presets")]
     pub preset_file_path: String,
->>>>>>> ffdbddd4
 }
 
 impl<VS, Addr, Code, By, Loc, SlotTy, Out, I, S, CI> Debug
