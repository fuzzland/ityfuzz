pub mod call_printer;
pub mod coverage;
pub mod integer_overflow;
pub mod middleware;
<<<<<<< HEAD
pub mod sha3_bypass;
pub mod call_printer;
pub mod reentrancy;
pub mod cheatcode;
=======
pub mod reentrancy;
pub mod sha3_bypass;
>>>>>>> ffdbddd4
<|MERGE_RESOLUTION|>--- conflicted
+++ resolved
@@ -2,12 +2,6 @@
 pub mod coverage;
 pub mod integer_overflow;
 pub mod middleware;
-<<<<<<< HEAD
-pub mod sha3_bypass;
-pub mod call_printer;
-pub mod reentrancy;
-pub mod cheatcode;
-=======
 pub mod reentrancy;
 pub mod sha3_bypass;
->>>>>>> ffdbddd4
+pub mod cheatcode;