use crate::evm::host::FuzzHost;
use crate::evm::input::{ConciseEVMInput, EVMInput, EVMInputT};
use crate::generic_vm::vm_state::VMStateT;
use crate::input::VMInputT;
use crate::state::{HasCaller, HasItyState};

use bytes::Bytes;
use libafl::corpus::{Corpus, Testcase};
use libafl::inputs::Input;
<<<<<<< HEAD
use libafl::prelude::UsesInput;
use libafl::schedulers::Scheduler;
=======
>>>>>>> cb50da1e
use libafl::state::{HasCorpus, HasMetadata, State};
use primitive_types::U512;
use serde::{Deserialize, Serialize};

use std::clone::Clone;
use std::fmt::Debug;

use crate::evm::types::{EVMAddress, EVMU256};
use revm_interpreter::Interpreter;
use revm_primitives::Bytecode;
use std::time::Duration;

#[derive(Clone, Debug, Hash, PartialEq, Eq, Serialize, Deserialize, Copy)]
pub enum MiddlewareType {
    OnChain,
    Concolic,
    Flashloan,
    Selfdestruct,
    InstructionCoverage,
    BranchCoverage,
    Sha3Bypass,
    Sha3TaintAnalysis,
    CallPrinter,
}

#[derive(Clone, Debug, Hash, PartialEq, Eq, Serialize, Deserialize, Copy)]
pub enum ExecutionStage {
    Call,
    Create,
    Log,
}

#[derive(Clone, Debug, Hash, PartialEq, Eq, Serialize, Deserialize)]
pub enum CallMiddlewareReturn {
    Continue,
    ReturnRevert,
    ReturnSuccess(Bytes),
}

#[derive(Clone, Debug)]
pub enum MiddlewareOp {
    UpdateSlot(MiddlewareType, EVMAddress, EVMU256, EVMU256),
    UpdateCode(MiddlewareType, EVMAddress, Bytecode),
    AddCorpus(MiddlewareType, String, EVMAddress),
    AddCaller(MiddlewareType, EVMAddress),
    AddAddress(MiddlewareType, EVMAddress),
    AddBlacklist(MiddlewareType, EVMAddress),
    Owed(MiddlewareType, U512),
    Earned(MiddlewareType, U512),
    MakeSubsequentCallSuccess(Bytes),
}

pub fn add_corpus<VS, I, S, SC>(host: &mut FuzzHost<VS, I, S, SC>, state: &mut S, input: &EVMInput)
where
    I: Input + VMInputT<VS, EVMAddress, EVMAddress, ConciseEVMInput> + EVMInputT + 'static,
    S: State
        + HasCorpus
        + HasItyState<EVMAddress, EVMAddress, VS, ConciseEVMInput>
        + HasMetadata
        + HasCaller<EVMAddress>
        + Clone
        + Debug
        + UsesInput<Input = I>
        + 'static,
    VS: VMStateT + Default,
    SC: Scheduler<State = S> + Clone,
{
    let mut tc = Testcase::new(input.as_any().downcast_ref::<I>().unwrap().clone()) as Testcase<I>;
    tc.set_exec_time(Duration::from_secs(0));
    let idx = state.corpus_mut().add(tc).expect("failed to add");
    host.scheduler
        .on_add(state, idx)
        .expect("failed to call scheduler on_add");
}

pub trait Middleware<VS, I, S, SC>: Debug
where
    S: State + HasCorpus + HasCaller<EVMAddress> + Clone + Debug,
    I: VMInputT<VS, EVMAddress, EVMAddress, ConciseEVMInput> + EVMInputT,
    VS: VMStateT,
    SC: Scheduler<State = S> + Clone,
{
    unsafe fn on_step(
        &mut self,
        interp: &mut Interpreter,
        host: &mut FuzzHost<VS, I, S, SC>,
        state: &mut S,
    );

    unsafe fn on_return(
        &mut self,
        interp: &mut Interpreter,
        host: &mut FuzzHost<VS, I, S, SC>,
        state: &mut S,
        ret: &Bytes,
    ) {
    }

<<<<<<< HEAD
    unsafe fn on_insert(&mut self,
                        bytecode: &mut Bytecode,
                        address: EVMAddress,
                        host: &mut FuzzHost<VS, I, S, SC>,
                        state: &mut S);
=======
    unsafe fn on_insert(
        &mut self,
        bytecode: &mut Bytecode,
        address: EVMAddress,
        host: &mut FuzzHost<VS, I, S>,
        state: &mut S,
    );
>>>>>>> cb50da1e
    fn get_type(&self) -> MiddlewareType;
}<|MERGE_RESOLUTION|>--- conflicted
+++ resolved
@@ -7,11 +7,8 @@
 use bytes::Bytes;
 use libafl::corpus::{Corpus, Testcase};
 use libafl::inputs::Input;
-<<<<<<< HEAD
 use libafl::prelude::UsesInput;
 use libafl::schedulers::Scheduler;
-=======
->>>>>>> cb50da1e
 use libafl::state::{HasCorpus, HasMetadata, State};
 use primitive_types::U512;
 use serde::{Deserialize, Serialize};
@@ -110,20 +107,11 @@
     ) {
     }
 
-<<<<<<< HEAD
+
     unsafe fn on_insert(&mut self,
                         bytecode: &mut Bytecode,
                         address: EVMAddress,
                         host: &mut FuzzHost<VS, I, S, SC>,
                         state: &mut S);
-=======
-    unsafe fn on_insert(
-        &mut self,
-        bytecode: &mut Bytecode,
-        address: EVMAddress,
-        host: &mut FuzzHost<VS, I, S>,
-        state: &mut S,
-    );
->>>>>>> cb50da1e
     fn get_type(&self) -> MiddlewareType;
 }