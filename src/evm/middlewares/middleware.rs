use crate::evm::host::FuzzHost;
use crate::evm::input::{EVMInput, EVMInputT};
use crate::generic_vm::vm_state::VMStateT;
use crate::input::VMInputT;
use crate::state::{HasCaller, HasItyState};

use bytes::Bytes;
use libafl::corpus::{Corpus, Testcase};
use libafl::inputs::Input;
use libafl::schedulers::Scheduler;
use libafl::state::{HasCorpus, HasMetadata, State};
use primitive_types::U512;
use serde::{Deserialize, Serialize};

use std::clone::Clone;
use std::fmt::Debug;

use std::time::Duration;
use revm_interpreter::Interpreter;
use revm_primitives::Bytecode;
use crate::evm::types::{EVMAddress, EVMU256};

#[derive(Clone, Debug, Hash, PartialEq, Eq, Serialize, Deserialize, Copy)]
pub enum MiddlewareType {
    OnChain,
    Concolic,
    Flashloan,
    Selfdestruct,
    InstructionCoverage,
<<<<<<< HEAD
    BranchCoverage
=======
    Sha3Bypass,
    Sha3TaintAnalysis
>>>>>>> d34c0811
}

#[derive(Clone, Debug, Hash, PartialEq, Eq, Serialize, Deserialize, Copy)]
pub enum ExecutionStage {
    Call,
    Create,
    Log,
}

#[derive(Clone, Debug, Hash, PartialEq, Eq, Serialize, Deserialize)]
pub enum CallMiddlewareReturn {
    Continue,
    ReturnRevert,
    ReturnSuccess(Bytes),
}

#[derive(Clone, Debug)]
pub enum MiddlewareOp {
    UpdateSlot(MiddlewareType, EVMAddress, EVMU256, EVMU256),
    UpdateCode(MiddlewareType, EVMAddress, Bytecode),
    AddCorpus(MiddlewareType, String, EVMAddress),
    AddCaller(MiddlewareType, EVMAddress),
    AddAddress(MiddlewareType, EVMAddress),
    AddBlacklist(MiddlewareType, EVMAddress),
    Owed(MiddlewareType, U512),
    Earned(MiddlewareType, U512),
    MakeSubsequentCallSuccess(Bytes),
}

pub fn add_corpus<VS, I, S>(host: &FuzzHost<VS, I, S>, state: &mut S, input: &EVMInput)
where
    I: Input + VMInputT<VS, EVMAddress, EVMAddress> + EVMInputT + 'static,
    S: State
        + HasCorpus<I>
        + HasItyState<EVMAddress, EVMAddress, VS>
        + HasMetadata
        + HasCaller<EVMAddress>
        + Clone
        + Debug
        + 'static,
    VS: VMStateT + Default,
{
    let mut tc = Testcase::new(input.as_any().downcast_ref::<I>().unwrap().clone()) as Testcase<I>;
    tc.set_exec_time(Duration::from_secs(0));
    let idx = state.corpus_mut().add(tc).expect("failed to add");
    host.scheduler
        .on_add(state, idx)
        .expect("failed to call scheduler on_add");
}

pub trait Middleware<VS, I, S>: Debug
where
    S: State + HasCaller<EVMAddress> + Clone + Debug,
    I: VMInputT<VS, EVMAddress, EVMAddress> + EVMInputT,
    VS: VMStateT,
{
    unsafe fn on_step(
        &mut self,
        interp: &mut Interpreter,
        host: &mut FuzzHost<VS, I, S>,
        state: &mut S,
    );

    unsafe fn on_insert(&mut self,
                        bytecode: &mut Bytecode,
                        address: EVMAddress,
                        host: &mut FuzzHost<VS, I, S>,
                        state: &mut S);
    fn get_type(&self) -> MiddlewareType;
}<|MERGE_RESOLUTION|>--- conflicted
+++ resolved
@@ -27,12 +27,9 @@
     Flashloan,
     Selfdestruct,
     InstructionCoverage,
-<<<<<<< HEAD
     BranchCoverage
-=======
     Sha3Bypass,
     Sha3TaintAnalysis
->>>>>>> d34c0811
 }
 
 #[derive(Clone, Debug, Hash, PartialEq, Eq, Serialize, Deserialize, Copy)]
