use std::{
    cell::RefCell,
    collections::{hash_map, HashMap},
    fmt::Debug,
    ops::Deref,
    rc::Rc,
    str::FromStr,
    sync::Arc,
};

use alloy_primitives::hex;
<<<<<<< HEAD
use tracing::warn;
=======
use serde::{Deserialize, Serialize};
>>>>>>> c0082519

use super::types::checksum;
use crate::{
    evm::{
        abi::{A256InnerType, AArray, AEmpty, BoxedABI, A256},
        onchain::endpoints::Chain,
        types::{EVMAddress, EVMU256},
    },
    generic_vm::vm_state,
};

// deposit
const SWAP_DEPOSIT: [u8; 4] = [0xd0, 0xe3, 0x0d, 0xb0];
// withdraw
const SWAP_WITHDRAW: [u8; 4] = [0x2e, 0x1a, 0x7d, 0x4d];
// swapExactETHForTokensSupportingFeeOnTransferTokens
const SWAP_BUY: [u8; 4] = [0xb6, 0xf9, 0xde, 0x95];
// swapExactTokensForETHSupportingFeeOnTransferTokens
const SWAP_SELL: [u8; 4] = [0x79, 0x1a, 0xc9, 0x47];

#[derive(Clone, Debug)]
pub enum UniswapProvider {
    PancakeSwap,
    SushiSwap,
    UniswapV2,
    UniswapV3,
    Biswap,
}
impl FromStr for UniswapProvider {
    type Err = ();
    fn from_str(s: &str) -> Result<Self, Self::Err> {
        match s {
            "pancakeswap" => Ok(Self::PancakeSwap),
            "pancakeswapv2" => Ok(Self::PancakeSwap),
            "sushiswap" => Ok(Self::SushiSwap),
            "uniswapv2" => Ok(Self::UniswapV2),
            "uniswapv3" => Ok(Self::UniswapV3),
            "biswap" => Ok(Self::Biswap),
            _ => Err(()),
        }
    }
}
#[derive(Clone, Debug, Default)]
pub struct UniswapInfo {
    pub pool_fee: usize,
    pub router: EVMAddress,
    pub factory: EVMAddress,
    pub init_code_hash: Vec<u8>,
    pub pair_bytecode: Vec<u8>,
}
#[derive(Clone, Debug, Default)]
pub struct PairContext {
    pub pair_address: EVMAddress,
    pub next_hop: EVMAddress,
    pub side: u8,
    pub uniswap_info: Arc<UniswapInfo>,
    pub initial_reserves: (EVMU256, EVMU256),
}
#[derive(Clone, Debug, Default)]
pub struct PathContext {
    pub route: Vec<Rc<RefCell<PairContext>>>,
    pub final_pegged_ratio: EVMU256,
    pub final_pegged_pair: Rc<RefCell<Option<PairContext>>>,
}

pub trait TokenContextT<S> {
    fn buy(
        &self,
        state: &mut S,
        amount_in: EVMU256,
        to: EVMAddress,
        seed: &[u8],
    ) -> Vec<(EVMAddress, BoxedABI, EVMU256)>;

    fn sell(
        &self,
        state: &mut S,
        amount_in: EVMU256,
        to: EVMAddress,
        seed: &[u8],
    ) -> Vec<(EVMAddress, BoxedABI, EVMU256)>;
}

#[derive(Clone, Debug, Default)]
pub struct UniswapTokenContext {
    pub swaps: Vec<PathContext>,
    pub is_weth: bool,
    pub weth_address: EVMAddress,
    pub address: EVMAddress,
}

static mut WETH_MAX: EVMU256 = EVMU256::ZERO;

impl<S> TokenContextT<S> for UniswapTokenContext {
    fn buy(
        &self,
        _state: &mut S,
        amount_in: EVMU256,
        to: EVMAddress,
        seed: &[u8],
    ) -> Vec<(EVMAddress, BoxedABI, EVMU256)> {
        unsafe {
            WETH_MAX = EVMU256::from(10).pow(EVMU256::from(24));
        }
        // function swapExactETHForTokensSupportingFeeOnTransferTokens(
        //     uint amountOutMin,
        //     address[] calldata path,
        //     address to,
        //     uint deadline
        // )
        if self.is_weth {
            let mut abi = BoxedABI::new(Box::new(AEmpty {}));
            abi.function = SWAP_DEPOSIT; // deposit
                                         // EVMU256::from(perct) * unsafe {WETH_MAX}
            vec![(self.weth_address, abi, amount_in)]
        } else {
            if self.swaps.is_empty() {
                return vec![];
            }
            let path_ctx = &self.swaps[seed[0] as usize % self.swaps.len()];
            // let amount_in = path_ctx.get_amount_in(perct, reserve);
            let mut path: Vec<EVMAddress> = path_ctx
                .route
                .iter()
                .rev()
                .map(|pair| pair.deref().borrow().next_hop)
                .collect();
            // when it is pegged token or weth
            if path.is_empty() || path[0] != self.weth_address {
                path.insert(0, self.weth_address);
            }
            path.insert(path.len(), self.address);
            let mut abi = BoxedABI::new(Box::new(AArray {
                data: vec![
                    BoxedABI::new(Box::new(A256 {
                        data: vec![0; 32],
                        is_address: false,
                        dont_mutate: false,
                        inner_type: A256InnerType::Uint,
                    })),
                    BoxedABI::new(Box::new(AArray {
                        data: path
                            .iter()
                            .map(|addr| {
                                BoxedABI::new(Box::new(A256 {
                                    data: addr.as_bytes().to_vec(),
                                    is_address: true,
                                    dont_mutate: false,
                                    inner_type: A256InnerType::Address,
                                }))
                            })
                            .collect(),
                        dynamic_size: true,
                    })),
                    BoxedABI::new(Box::new(A256 {
                        data: to.0.to_vec(),
                        is_address: true,
                        dont_mutate: false,
                        inner_type: A256InnerType::Address,
                    })),
                    BoxedABI::new(Box::new(A256 {
                        data: vec![0xff; 32],
                        is_address: false,
                        dont_mutate: false,
                        inner_type: A256InnerType::Uint,
                    })),
                ],
                dynamic_size: false,
            }));
            abi.function = SWAP_BUY;

            match path_ctx.final_pegged_pair.deref().borrow().as_ref() {
                None => vec![(
                    path_ctx.route.last().unwrap().deref().borrow().uniswap_info.router,
                    abi,
                    amount_in,
                )],
                Some(info) => vec![(info.uniswap_info.router, abi, amount_in)],
            }
        }
    }

    // swapExactTokensForETHSupportingFeeOnTransferTokens
    fn sell(
        &self,
        _state: &mut S,
        amount_in: EVMU256,
        to: EVMAddress,
        seed: &[u8],
    ) -> Vec<(EVMAddress, BoxedABI, EVMU256)> {
        unsafe {
            WETH_MAX = EVMU256::from(10).pow(EVMU256::from(24));
        }
        // function swapExactTokensForETHSupportingFeeOnTransferTokens(
        //     uint amountIn,
        //     uint amountOutMin,
        //     address[] calldata path,
        //     address to,
        //     uint deadline
        // )
        let amount: [u8; 32] = amount_in.to_be_bytes();
        let mut abi_amount = BoxedABI::new(Box::new(A256 {
            data: amount.to_vec(),
            is_address: false,
            dont_mutate: false,
            inner_type: A256InnerType::Uint,
        }));

        if self.is_weth {
            abi_amount.function = SWAP_WITHDRAW; // withdraw
            vec![(self.weth_address, abi_amount, EVMU256::ZERO)]
        } else {
            if self.swaps.is_empty() {
                return vec![];
            }
            let path_ctx = &self.swaps[seed[0] as usize % self.swaps.len()];
            // let amount_in = path_ctx.get_amount_in(perct, reserve);
            let mut path: Vec<EVMAddress> = path_ctx
                .route
                .iter()
                .map(|pair| pair.deref().borrow().next_hop)
                .collect();
            // when it is pegged token or weth
            if path.is_empty() || *path.last().unwrap() != self.weth_address {
                path.push(self.weth_address);
            }
            path.insert(0, self.address);
            let mut sell_abi = BoxedABI::new(Box::new(AArray {
                data: vec![
                    abi_amount,
                    BoxedABI::new(Box::new(A256 {
                        data: vec![0; 32],
                        is_address: false,
                        dont_mutate: false,
                        inner_type: A256InnerType::Uint,
                    })),
                    BoxedABI::new(Box::new(AArray {
                        data: path
                            .iter()
                            .map(|addr| {
                                BoxedABI::new(Box::new(A256 {
                                    data: addr.as_bytes().to_vec(),
                                    is_address: true,
                                    dont_mutate: false,
                                    inner_type: A256InnerType::Address,
                                }))
                            })
                            .collect(),
                        dynamic_size: true,
                    })),
                    BoxedABI::new(Box::new(A256 {
                        data: to.0.to_vec(),
                        is_address: true,
                        dont_mutate: false,
                        inner_type: A256InnerType::Address,
                    })),
                    BoxedABI::new(Box::new(A256 {
                        data: vec![0xff; 32],
                        is_address: false,
                        dont_mutate: false,
                        inner_type: A256InnerType::Uint,
                    })),
                ],
                dynamic_size: false,
            }));
            sell_abi.function = SWAP_SELL;

            let router = match path_ctx.final_pegged_pair.deref().borrow().as_ref() {
                None => path_ctx.route.last().unwrap().deref().borrow().uniswap_info.router,
                Some(info) => info.uniswap_info.router,
            };

            let mut approve_abi = BoxedABI::new(Box::new(AArray {
                data: vec![
                    BoxedABI::new(Box::new(A256 {
                        data: router.0.to_vec(),
                        is_address: true,
                        dont_mutate: false,
                        inner_type: A256InnerType::Address,
                    })),
                    BoxedABI::new(Box::new(A256 {
                        data: vec![0xff; 32],
                        is_address: false,
                        dont_mutate: false,
                        inner_type: A256InnerType::Uint,
                    })),
                ],
                dynamic_size: false,
            }));

            approve_abi.function = [0x09, 0x5e, 0xa7, 0xb3]; // approve

            vec![
                (self.address, approve_abi, EVMU256::ZERO),
                (router, sell_abi, EVMU256::ZERO),
            ]
        }
    }
}

pub fn get_uniswap_info(provider: &UniswapProvider, chain: &Chain) -> UniswapInfo {
    match (provider, chain) {
        (&UniswapProvider::UniswapV2, &Chain::BSC) => UniswapInfo {
            pool_fee: 25,
            router: EVMAddress::from_str("0x10ed43c718714eb63d5aa57b78b54704e256024e").unwrap(),
            factory: EVMAddress::from_str("0xca143ce32fe78f1f7019d7d551a6402fc5350c73").unwrap(),
            init_code_hash: hex::decode("00fb7f630766e6a796048ea87d01acd3068e8ff67d078148a3fa3f4a84f69bd5").unwrap(),
            pair_bytecode: hex::decode(BSC_PANCAKEV2_PAIR_BYTECODE).unwrap(),
        },
        (&UniswapProvider::PancakeSwap, &Chain::BSC) => UniswapInfo {
            pool_fee: 25,
            router: EVMAddress::from_str("0x10ed43c718714eb63d5aa57b78b54704e256024e").unwrap(),
            factory: EVMAddress::from_str("0xca143ce32fe78f1f7019d7d551a6402fc5350c73").unwrap(),
            init_code_hash: hex::decode("00fb7f630766e6a796048ea87d01acd3068e8ff67d078148a3fa3f4a84f69bd5").unwrap(),
            pair_bytecode: hex::decode(BSC_PANCAKEV2_PAIR_BYTECODE).unwrap(),
        },
        (&UniswapProvider::UniswapV2, &Chain::ETH) => UniswapInfo {
            pool_fee: 3,
            router: EVMAddress::from_str("0x7a250d5630b4cf539739df2c5dacb4c659f2488d").unwrap(),
            factory: EVMAddress::from_str("0x5c69bee701ef814a2b6a3edd4b1652cb9cc5aa6f").unwrap(),
            init_code_hash: hex::decode("96e8ac4277198ff8b6f785478aa9a39f403cb768dd02cbee326c3e7da348845f").unwrap(),
            pair_bytecode: hex::decode(ETH_UNISWAPV2_PAIR_BYTECODE).unwrap(),
        },
        _ => {
            warn!("Uniswap provider {:?} @ chain {:?} not supported", provider, chain);
            UniswapInfo::default()
        }
    }
}
pub const BSC_PANCAKEV2_PAIR_BYTECODE: &str = include_str!("bsc_pancakeV2_pair.bin");
pub const ETH_UNISWAPV2_PAIR_BYTECODE: &str = include_str!("eth_uniswapV2_pair.bin");

#[derive(Clone, Debug, Serialize, Deserialize, Default)]
pub struct SwapData {
    inner: HashMap<SwapType, SwapInfo>,
}

impl SwapData {
    pub fn new() -> Self {
        Default::default()
    }

    pub fn push(&mut self, addr: &EVMAddress, abi: &mut BoxedABI) {
        if let Some(new) = SwapInfo::try_new(addr, abi) {
            // swap_infos with same type will be merged
            if let hash_map::Entry::Vacant(e) = self.inner.entry(new.ty) {
                e.insert(new);
            } else {
                self.inner.get_mut(&new.ty).unwrap().concat_path(new.path);
            }
        }
    }

    pub fn to_generic(&self) -> HashMap<String, vm_state::SwapInfo> {
        self.inner
            .iter()
            .map(|(k, v)| ((*k).into(), v.clone().into()))
            .collect()
    }
}

#[derive(Copy, Clone, Debug, Serialize, Deserialize, Default, PartialEq, Eq, Hash)]
#[serde(into = "String")]
pub enum SwapType {
    #[default]
    Deposit,
    Buy,
    Withdraw,
    Sell,
}

impl From<SwapType> for String {
    fn from(ty: SwapType) -> Self {
        match ty {
            SwapType::Deposit => "deposit".to_string(),
            SwapType::Buy => "buy".to_string(),
            SwapType::Withdraw => "withdraw".to_string(),
            SwapType::Sell => "sell".to_string(),
        }
    }
}

#[derive(Clone, Debug, Serialize, Deserialize, Default)]
pub struct SwapInfo {
    pub ty: SwapType,
    pub target: String,
    pub path: Vec<String>,
}

impl SwapInfo {
    pub fn try_new(target: &EVMAddress, abi: &mut BoxedABI) -> Option<Self> {
        let get_path = |abi: &mut BoxedABI, idx: usize| -> Option<Vec<String>> {
            if let Some(args) = abi.b.as_any().downcast_mut::<AArray>() {
                let path = args.data[idx]
                    .b
                    .as_any()
                    .downcast_ref::<AArray>()
                    .unwrap()
                    .data
                    .iter()
                    .map(|x| x.b.to_string())
                    .collect::<Vec<_>>();
                Some(path)
            } else {
                None
            }
        };

        let (ty, path) = match abi.function {
            SWAP_BUY => (SwapType::Buy, get_path(abi, 1)),
            SWAP_SELL => (SwapType::Sell, get_path(abi, 2)),
            SWAP_DEPOSIT => (SwapType::Deposit, Some(vec![])),
            SWAP_WITHDRAW => (SwapType::Withdraw, Some(vec![])),
            _ => return None,
        };

        if let Some(path) = path {
            let target = checksum(target);
            Some(Self { ty, target, path })
        } else {
            None
        }
    }

    pub fn concat_path(&mut self, new_path: Vec<String>) {
        // Find the first common element from the end
        let mut idx = self.path.len();
        for i in (0..self.path.len()).rev() {
            if self.path[i] == new_path[0] {
                idx = i;
                break;
            }
        }
        self.path.truncate(idx);
        self.path.extend(new_path);
    }
}

// Uniswap info -> Generic swap info
impl From<SwapInfo> for vm_state::SwapInfo {
    fn from(info: SwapInfo) -> Self {
        Self {
            ty: info.ty.into(),
            target: info.target,
            path: info.path,
        }
    }
}

// #[cfg(test)]
// mod tests {
//     use std::str::FromStr;

//     use tracing::debug;

//     use super::*;
//     use crate::evm::onchain::endpoints::Chain;

//     macro_rules! wrap {
//         ($x: expr) => {
//             Rc::new(RefCell::new($x))
//         };
//     }

//     #[test]
//     fn test_uniswap_sell() {
//         let t1 = TokenContext {
//             swaps: vec![PathContext {
//                 route: vec![wrap!(PairContext {
//                     pair_address:
// EVMAddress::from_str("0x0000000000000000000000000000000000000000").unwrap(),
//                     side: 0,
//                     uniswap_info:
// Arc::new(get_uniswap_info(&UniswapProvider::PancakeSwap, &Chain::BSC)),
//                     initial_reserves: (Default::default(),
// Default::default()),                     next_hop:
// EVMAddress::from_str("0x1100000000000000000000000000000000000000").unwrap(),
//                 })],
//                 final_pegged_ratio: EVMU256::from(1),
//                 final_pegged_pair: Rc::new(RefCell::new(None)),
//             }],
//             is_weth: false,
//             weth_address:
// EVMAddress::from_str("0xee00000000000000000000000000000000000000").unwrap(),
//             address:
// EVMAddress::from_str("0xff00000000000000000000000000000000000000").unwrap(),
//         };

//         let plan = generate_uniswap_router_sell(
//             &t1,
//             0,
//             EVMU256::from(10000),
//
// EVMAddress::from_str("0x2300000000000000000000000000000000000000").unwrap(),
//         );
//         debug!(
//             "plan: {:?}",
//             plan.unwrap()
//                 .iter()
//                 .map(|x| hex::encode(x.0.get_bytes()))
//                 .collect::<Vec<_>>()
//         );
//     }
// }<|MERGE_RESOLUTION|>--- conflicted
+++ resolved
@@ -9,11 +9,8 @@
 };
 
 use alloy_primitives::hex;
-<<<<<<< HEAD
+use serde::{Deserialize, Serialize};
 use tracing::warn;
-=======
-use serde::{Deserialize, Serialize};
->>>>>>> c0082519
 
 use super::types::checksum;
 use crate::{
