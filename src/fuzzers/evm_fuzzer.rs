use bytes::Bytes;
use std::cell::RefCell;
use std::collections::HashMap;
use std::fs::File;
use std::io::Read;
use std::ops::Deref;
use std::path::Path;
use std::rc::Rc;
use std::str::FromStr;
use std::sync::Arc;

use crate::{
    evm::contract_utils::FIX_DEPLOYER, evm::host::FuzzHost, evm::vm::EVMExecutor,
    executor::FuzzExecutor, fuzzer::ItyFuzzer,
};
use glob::glob;
use itertools::Itertools;
use libafl::feedbacks::Feedback;
use libafl::prelude::HasMetadata;
use libafl_bolts::bolts_prelude::ShMemProvider;
use libafl::prelude::{QueueScheduler, SimpleEventManager};
use libafl::stages::{CalibrationStage, StdMutationalStage};
use libafl::{
    prelude::{MaxMapFeedback, SimpleMonitor, StdMapObserver},
    Evaluator, Fuzzer,
};
<<<<<<< HEAD
use libafl_bolts::tuples::tuple_list;
use glob::glob;
use itertools::Itertools;
=======
>>>>>>> cb50da1e

use crate::evm::host::CALL_UNTIL;
use crate::evm::host::{
    ACTIVE_MATCH_EXT_CALL, CMP_MAP, JMP_MAP, PANIC_ON_BUG, READ_MAP, WRITE_MAP, WRITE_RELATIONSHIPS,
};
use crate::evm::vm::EVMState;
use crate::feedback::{CmpFeedback, DataflowFeedback, OracleFeedback};

use crate::scheduler::SortedDroppingScheduler;
use crate::state::{FuzzState, HasCaller, HasExecutionResult};
use crate::state_input::StagedVMState;

use crate::evm::config::Config;
use crate::evm::corpus_initializer::EVMCorpusInitializer;
use crate::evm::input::{ConciseEVMInput, EVMInput, EVMInputT, EVMInputTy};

<<<<<<< HEAD
use crate::evm::mutator::{AccessPattern, FuzzMutator};
use crate::evm::onchain::flashloan::Flashloan;
use crate::evm::onchain::onchain::{OnChain, WHITELIST_ADDR};
use crate::evm::presets::pair::PairPreset;
use crate::evm::types::{EVMAddress, EVMFuzzMutator, EVMFuzzState, EVMU256, fixed_address, EVMQueueExecutor};
use primitive_types::{H160, U256};
use revm_primitives::{BlockEnv, Bytecode, Env};
use revm_primitives::bitvec::view::BitViewSized;
=======
>>>>>>> cb50da1e
use crate::evm::abi::ABIAddressToInstanceMap;
use crate::evm::blaz::builder::{ArtifactInfoMetadata, BuildJob};
use crate::evm::concolic::concolic_host::ConcolicHost;
use crate::evm::concolic::concolic_stage::{ConcolicFeedbackWrapper, ConcolicStage};
use crate::evm::cov_stage::CoverageStage;
use crate::evm::feedbacks::Sha3WrappedFeedback;
use crate::evm::middlewares::call_printer::CallPrinter;
use crate::evm::middlewares::coverage::{Coverage, EVAL_COVERAGE};
use crate::evm::middlewares::middleware::Middleware;
use crate::evm::middlewares::sha3_bypass::{Sha3Bypass, Sha3TaintAnalysis};
use crate::evm::mutator::{AccessPattern, FuzzMutator};
use crate::evm::onchain::flashloan::Flashloan;
use crate::evm::onchain::onchain::{OnChain, WHITELIST_ADDR};
use crate::evm::oracles::arb_call::ArbitraryCallOracle;
use crate::evm::oracles::echidna::EchidnaOracle;
use crate::evm::oracles::selfdestruct::SelfdestructOracle;
use crate::evm::oracles::state_comp::StateCompOracle;
use crate::evm::oracles::typed_bug::TypedBugOracle;
use crate::evm::presets::pair::PairPreset;
use crate::evm::srcmap::parser::BASE_PATH;
use crate::evm::types::{fixed_address, EVMAddress, EVMFuzzMutator, EVMFuzzState, EVMU256};
use crate::fuzzer::{REPLAY, RUN_FOREVER};
use crate::input::{ConciseSerde, VMInputT};
use crate::oracle::BugMetadata;
use primitive_types::{H160, U256};
use revm_primitives::bitvec::view::BitViewSized;
use revm_primitives::{BlockEnv, Bytecode, Env};

struct ABIConfig {
    abi: String,
    function: [u8; 4],
}

struct ContractInfo {
    name: String,
    abi: Vec<ABIConfig>,
}

pub fn evm_fuzzer(
    config: Config<
        EVMState,
        EVMAddress,
        Bytecode,
        Bytes,
        EVMAddress,
        EVMU256,
        Vec<u8>,
        EVMInput,
        EVMFuzzState,
        ConciseEVMInput,
    >,
    state: &mut EVMFuzzState,
) {
    println!("\n\n ================ EVM Fuzzer Start ===================\n\n");

    // create work dir if not exists
    let path = Path::new(config.work_dir.as_str());
    if !path.exists() {
        std::fs::create_dir(path).unwrap();
    }

    let monitor = SimpleMonitor::new(|s| println!("{}", s));
    let mut mgr = SimpleEventManager::new(monitor);
    let mut infant_scheduler = SortedDroppingScheduler::new();
    let mut scheduler = QueueScheduler::new();

    let jmps = unsafe { &mut JMP_MAP };
    let cmps = unsafe { &mut CMP_MAP };
    let reads = unsafe { &mut READ_MAP };
    let writes = unsafe { &mut WRITE_MAP };
    let jmp_observer = unsafe { StdMapObserver::new("jmp", jmps) };

    let deployer = fixed_address(FIX_DEPLOYER);
    let mut fuzz_host = FuzzHost::new(scheduler.clone(), config.work_dir.clone());
    fuzz_host.set_spec_id(config.spec_id);

    let onchain_middleware = match config.onchain.clone() {
        Some(onchain) => {
            Some({
                let mid = Rc::new(RefCell::new(
                    OnChain::<EVMState, EVMInput, EVMFuzzState>::new(
                        // scheduler can be cloned because it never uses &mut self
                        onchain,
                        config.onchain_storage_fetching.unwrap(),
                    ),
                ));

                if let Some(builder) = config.builder {
                    mid.borrow_mut().add_builder(builder);
                }

                fuzz_host.add_middlewares(mid.clone());
                mid
            })
        }
        None => {
            // enable active match for offchain fuzzing (todo: handle this more elegantly)
            unsafe {
                ACTIVE_MATCH_EXT_CALL = true;
            }
            None
        }
    };

    if config.write_relationship {
        unsafe {
            WRITE_RELATIONSHIPS = true;
        }
    }

    unsafe {
        BASE_PATH = config.base_path;
    }

    if config.run_forever {
        unsafe {
            RUN_FOREVER = true;
        }
    }

    unsafe {
        PANIC_ON_BUG = config.panic_on_bug;
    }

    if config.only_fuzz.len() > 0 {
        unsafe {
            WHITELIST_ADDR = Some(config.only_fuzz);
        }
    }

    if config.flashloan {
        // we should use real balance of tokens in the contract instead of providing flashloan
        // to contract as well for on chain env
        #[cfg(not(feature = "flashloan_v2"))]
        fuzz_host.add_middlewares(Rc::new(RefCell::new(Flashloan::<
            EVMState,
            EVMInput,
            EVMFuzzState,
        >::new(
            config.onchain.is_some()
        ))));

        #[cfg(feature = "flashloan_v2")]
        {
            assert!(
                onchain_middleware.is_some(),
                "Flashloan v2 requires onchain env"
            );
            fuzz_host.add_flashloan_middleware(Flashloan::<EVMState, EVMInput, EVMFuzzState>::new(
                true,
                config.onchain.clone().unwrap(),
                config.price_oracle,
                onchain_middleware.unwrap(),
                config.flashloan_oracle,
            ));
        }
    }
    let sha3_taint = Rc::new(RefCell::new(Sha3TaintAnalysis::new()));

    if config.sha3_bypass {
        fuzz_host.add_middlewares(Rc::new(RefCell::new(Sha3Bypass::new(sha3_taint.clone()))));
    }

    let mut evm_executor: EVMQueueExecutor = EVMExecutor::new(fuzz_host, deployer);

    if config.replay_file.is_some() {
        // add coverage middleware for replay
        unsafe {
            REPLAY = true;
        }
    }

    let mut corpus_initializer = EVMCorpusInitializer::new(
        &mut evm_executor,
        scheduler.clone(),
        infant_scheduler.clone(),
        state,
        config.work_dir.clone(),
    );

    #[cfg(feature = "use_presets")]
    corpus_initializer.register_preset(&PairPreset {});

    let mut artifacts = corpus_initializer.initialize(&mut config.contract_loader.clone());

    let mut instance_map = ABIAddressToInstanceMap::new();
    artifacts
        .address_to_abi_object
        .iter()
        .for_each(|(addr, abi)| {
            instance_map.map.insert(addr.clone(), abi.clone());
        });

    let cov_middleware = Rc::new(RefCell::new(Coverage::new(
        artifacts.address_to_sourcemap.clone(),
        artifacts.address_to_name.clone(),
        config.work_dir.clone(),
    )));

    evm_executor.host.add_middlewares(cov_middleware.clone());

    state.add_metadata(instance_map);

    evm_executor.host.initialize(state);

    // now evm executor is ready, we can clone it

    let evm_executor_ref = Rc::new(RefCell::new(evm_executor));
    if !state.metadata_map().contains::<ArtifactInfoMetadata>() {
        state.metadata_map_mut().insert(ArtifactInfoMetadata::new());
    }
<<<<<<< HEAD
    let meta = state.metadata_map_mut().get_mut::<ArtifactInfoMetadata>().unwrap();
=======
    let meta = state
        .metadata_mut()
        .get_mut::<ArtifactInfoMetadata>()
        .unwrap();
>>>>>>> cb50da1e
    for (addr, build_artifact) in &artifacts.build_artifacts {
        meta.add(*addr, build_artifact.clone());
    }

    for (addr, bytecode) in &mut artifacts.address_to_bytecode {
        unsafe {
            cov_middleware.deref().borrow_mut().on_insert(
                bytecode,
                *addr,
                &mut evm_executor_ref.deref().borrow_mut().host,
                state,
            );
        }
    }

    let mut feedback = MaxMapFeedback::new(&jmp_observer);
    feedback.init_state(state).expect("Failed to init state");
    // let calibration = CalibrationStage::new(&feedback);
    let concolic_stage = ConcolicStage::new(
        config.concolic,
        config.concolic_caller,
        evm_executor_ref.clone(),
    );
    let mutator: EVMFuzzMutator = FuzzMutator::new(infant_scheduler.clone());

    let std_stage = StdMutationalStage::new(mutator);

    let call_printer_mid = Rc::new(RefCell::new(CallPrinter::new(
        artifacts.address_to_name.clone(),
        artifacts.address_to_sourcemap.clone(),
    )));

    let coverage_obs_stage = CoverageStage::new(
        evm_executor_ref.clone(),
        cov_middleware.clone(),
        call_printer_mid.clone(),
        config.work_dir.clone(),
    );

    let mut stages = tuple_list!(std_stage, concolic_stage, coverage_obs_stage);

    let mut executor = FuzzExecutor::new(evm_executor_ref.clone(), tuple_list!(jmp_observer));

    #[cfg(feature = "deployer_is_attacker")]
    state.add_caller(&deployer);
    let infant_feedback = CmpFeedback::new(cmps, infant_scheduler.clone(), evm_executor_ref.clone());
    let infant_result_feedback = DataflowFeedback::new(reads, writes);

    let mut oracles = config.oracle;

    if config.echidna_oracle {
        let echidna_oracle = EchidnaOracle::new(
            artifacts
                .address_to_abi
                .iter()
                .map(|(address, abis)| {
                    abis.iter()
                        .filter(|abi| abi.function_name.starts_with("echidna_") && abi.abi == "()")
                        .map(|abi| (address.clone(), abi.function.to_vec()))
                        .collect_vec()
                })
                .flatten()
                .collect_vec(),
            artifacts
                .address_to_abi
                .iter()
                .map(|(address, abis)| {
                    abis.iter()
                        .filter(|abi| abi.function_name.starts_with("echidna_") && abi.abi == "()")
                        .map(|abi| (abi.function.to_vec(), abi.function_name.clone()))
                        .collect_vec()
                })
                .flatten()
                .collect::<HashMap<Vec<u8>, String>>(),
        );
        oracles.push(Rc::new(RefCell::new(echidna_oracle)));
    }

    if let Some(path) = config.state_comp_oracle {
        let mut file = File::open(path.clone()).expect("Failed to open state comp oracle file");
        let mut buf = String::new();
        file.read_to_string(&mut buf)
            .expect("Failed to read state comp oracle file");

        let evm_state = serde_json::from_str::<EVMState>(buf.as_str())
            .expect("Failed to parse state comp oracle file");

        let oracle = Rc::new(RefCell::new(StateCompOracle::new(
            evm_state,
            config.state_comp_matching.unwrap(),
        )));
        oracles.push(oracle);
    }

    if config.arbitrary_external_call {
        oracles.push(Rc::new(RefCell::new(ArbitraryCallOracle::new(
            artifacts.address_to_sourcemap.clone(),
            artifacts.address_to_name.clone(),
        ))));
    }

    if config.typed_bug {
        oracles.push(Rc::new(RefCell::new(TypedBugOracle::new(
            artifacts.address_to_sourcemap.clone(),
            artifacts.address_to_name.clone(),
        ))));
    }

    state.add_metadata(BugMetadata::new());

    if config.selfdestruct_oracle {
        oracles.push(Rc::new(RefCell::new(SelfdestructOracle::new(
            artifacts.address_to_sourcemap.clone(),
            artifacts.address_to_name.clone(),
        ))));
    }

    let mut producers = config.producers;

    let objective = OracleFeedback::new(&mut oracles, &mut producers, evm_executor_ref.clone());
    let wrapped_feedback = ConcolicFeedbackWrapper::new(Sha3WrappedFeedback::new(
        feedback,
        sha3_taint,
        evm_executor_ref.clone(),
        config.sha3_bypass,
    ));

    let mut fuzzer = ItyFuzzer::new(
        scheduler,
        infant_scheduler,
        wrapped_feedback,
        infant_feedback,
        infant_result_feedback,
        objective,
        config.work_dir,
    );
    match config.replay_file {
        None => {
            fuzzer
                .fuzz_loop(&mut stages, &mut executor, state, &mut mgr)
                .expect("Fuzzing failed");
        }
        Some(files) => {
            unsafe {
                EVAL_COVERAGE = true;
            }

            let printer = Rc::new(RefCell::new(CallPrinter::new(
                artifacts.address_to_name.clone(),
                artifacts.address_to_sourcemap.clone(),
            )));
            evm_executor_ref
                .borrow_mut()
                .host
                .add_middlewares(printer.clone());

            let initial_vm_state = artifacts.initial_state.clone();
            for file in glob(files.as_str()).expect("Failed to read glob pattern") {
                let mut f = File::open(file.expect("glob issue")).expect("Failed to open file");
                let mut transactions = String::new();
                f.read_to_string(&mut transactions)
                    .expect("Failed to read file");

                let mut vm_state = initial_vm_state.clone();

                let mut idx = 0;

                for txn in transactions.split("\n") {
                    idx += 1;
                    // let splitter = txn.split(" ").collect::<Vec<&str>>();
                    if txn.len() < 4 {
                        continue;
                    }
                    println!("============ Execution {} ===============", idx);

                    // [is_step] [caller] [target] [input] [value]
                    let temp = txn.as_bytes();
                    let temp = ConciseEVMInput::deserialize_concise(temp);
                    let (inp, call_until) = temp.to_input(vm_state.clone());
                    printer.borrow_mut().cleanup();

                    unsafe {
                        CALL_UNTIL = call_until;
                    }

                    fuzzer
                        .evaluate_input_events(state, &mut executor, &mut mgr, inp, false)
                        .unwrap();

                    println!("============ Execution result {} =============", idx);
                    println!(
                        "reverted: {:?}",
                        state.get_execution_result().clone().reverted
                    );
                    println!("call trace:\n{}", printer.deref().borrow().get_trace());
                    println!(
                        "output: {:?}",
                        hex::encode(state.get_execution_result().clone().output)
                    );

                    // println!(
                    //     "new_state: {:?}",
                    //     state.get_execution_result().clone().new_state.state
                    // );

                    vm_state = state.get_execution_result().new_state.clone();
                    println!("================================================");
                }
            }

            // dump coverage:
            cov_middleware.borrow_mut().record_instruction_coverage();
        }
    }
}<|MERGE_RESOLUTION|>--- conflicted
+++ resolved
@@ -24,12 +24,10 @@
     prelude::{MaxMapFeedback, SimpleMonitor, StdMapObserver},
     Evaluator, Fuzzer,
 };
-<<<<<<< HEAD
+
 use libafl_bolts::tuples::tuple_list;
 use glob::glob;
 use itertools::Itertools;
-=======
->>>>>>> cb50da1e
 
 use crate::evm::host::CALL_UNTIL;
 use crate::evm::host::{
@@ -46,7 +44,7 @@
 use crate::evm::corpus_initializer::EVMCorpusInitializer;
 use crate::evm::input::{ConciseEVMInput, EVMInput, EVMInputT, EVMInputTy};
 
-<<<<<<< HEAD
+
 use crate::evm::mutator::{AccessPattern, FuzzMutator};
 use crate::evm::onchain::flashloan::Flashloan;
 use crate::evm::onchain::onchain::{OnChain, WHITELIST_ADDR};
@@ -55,8 +53,6 @@
 use primitive_types::{H160, U256};
 use revm_primitives::{BlockEnv, Bytecode, Env};
 use revm_primitives::bitvec::view::BitViewSized;
-=======
->>>>>>> cb50da1e
 use crate::evm::abi::ABIAddressToInstanceMap;
 use crate::evm::blaz::builder::{ArtifactInfoMetadata, BuildJob};
 use crate::evm::concolic::concolic_host::ConcolicHost;
@@ -268,14 +264,8 @@
     if !state.metadata_map().contains::<ArtifactInfoMetadata>() {
         state.metadata_map_mut().insert(ArtifactInfoMetadata::new());
     }
-<<<<<<< HEAD
+
     let meta = state.metadata_map_mut().get_mut::<ArtifactInfoMetadata>().unwrap();
-=======
-    let meta = state
-        .metadata_mut()
-        .get_mut::<ArtifactInfoMetadata>()
-        .unwrap();
->>>>>>> cb50da1e
     for (addr, build_artifact) in &artifacts.build_artifacts {
         meta.add(*addr, build_artifact.clone());
     }
