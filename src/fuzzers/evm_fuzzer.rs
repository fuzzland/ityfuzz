use bytes::Bytes;
use std::cell::RefCell;
use std::collections::HashMap;
use std::fs::File;
use std::io::Read;
use std::ops::Deref;
use std::path::Path;
use std::rc::Rc;
use std::str::FromStr;
use std::sync::Arc;

use crate::{
    evm::contract_utils::{FIX_DEPLOYER, parse_buildjob_result_sourcemap, save_builder_source_code}, evm::host::FuzzHost, evm::{vm::EVMExecutor, contract_utils::{modify_concolic_skip, copy_local_source_code}, types::ProjectSourceMapTy},
    executor::FuzzExecutor, fuzzer::ItyFuzzer,
};
use itertools::Itertools;
use libafl::feedbacks::Feedback;
use libafl::prelude::HasMetadata;
use libafl::prelude::{QueueScheduler, SimpleEventManager};
use libafl::stages::{CalibrationStage, StdMutationalStage};
use libafl::{
    prelude::{MaxMapFeedback, SimpleMonitor, StdMapObserver},
    Evaluator, Fuzzer,
};
use libafl_bolts::bolts_prelude::ShMemProvider;

use glob::glob;
use libafl_bolts::tuples::tuple_list;

use crate::evm::host::CALL_UNTIL;
use crate::evm::host::{
    ACTIVE_MATCH_EXT_CALL, CMP_MAP, JMP_MAP, PANIC_ON_BUG, READ_MAP, WRITE_MAP, WRITE_RELATIONSHIPS,
};
use crate::evm::vm::EVMState;
use crate::feedback::{CmpFeedback, DataflowFeedback, OracleFeedback};

use crate::scheduler::SortedDroppingScheduler;
use crate::state::{FuzzState, HasCaller, HasExecutionResult};
use crate::state_input::StagedVMState;

use crate::evm::config::Config;
use crate::evm::corpus_initializer::EVMCorpusInitializer;
use crate::evm::input::{ConciseEVMInput, EVMInput, EVMInputT, EVMInputTy};

use crate::evm::abi::ABIAddressToInstanceMap;
use crate::evm::blaz::builder::{ArtifactInfoMetadata, BuildJob};
use crate::evm::concolic::concolic_host::{ConcolicHost, CONCOLIC_TIMEOUT};
use crate::evm::concolic::concolic_stage::{ConcolicFeedbackWrapper, ConcolicStage};
use crate::evm::cov_stage::CoverageStage;
use crate::evm::feedbacks::Sha3WrappedFeedback;
use crate::evm::middlewares::call_printer::CallPrinter;
use crate::evm::middlewares::coverage::{Coverage, EVAL_COVERAGE};
use crate::evm::middlewares::middleware::Middleware;
use crate::evm::middlewares::sha3_bypass::{Sha3Bypass, Sha3TaintAnalysis};
use crate::evm::mutator::{AccessPattern, FuzzMutator};
use crate::evm::onchain::flashloan::Flashloan;
use crate::evm::onchain::onchain::{OnChain, WHITELIST_ADDR};
use crate::evm::oracles::arb_call::ArbitraryCallOracle;
use crate::evm::oracles::echidna::EchidnaOracle;
use crate::evm::oracles::selfdestruct::SelfdestructOracle;
use crate::evm::oracles::state_comp::StateCompOracle;
use crate::evm::oracles::typed_bug::TypedBugOracle;
use crate::evm::presets::pair::PairPreset;
use crate::evm::srcmap::parser::{BASE_PATH, SourceMapLocation};
use crate::evm::types::{
    fixed_address, EVMAddress, EVMFuzzMutator, EVMFuzzState, EVMQueueExecutor, EVMU256,
};
use crate::fuzzer::{REPLAY, RUN_FOREVER};
use crate::input::{ConciseSerde, VMInputT};
use crate::oracle::BugMetadata;
use primitive_types::{H160, U256};
use revm_primitives::bitvec::view::BitViewSized;
use revm_primitives::{BlockEnv, Bytecode, Env};

struct ABIConfig {
    abi: String,
    function: [u8; 4],
}

struct ContractInfo {
    name: String,
    abi: Vec<ABIConfig>,
}

pub fn evm_fuzzer(
    config: Config<
        EVMState,
        EVMAddress,
        Bytecode,
        Bytes,
        EVMAddress,
        EVMU256,
        Vec<u8>,
        EVMInput,
        EVMFuzzState,
        ConciseEVMInput,
    >,
    state: &mut EVMFuzzState,
) {
    println!("\n\n ================ EVM Fuzzer Start ===================\n\n");

    // create work dir if not exists
    let path = Path::new(config.work_dir.as_str());
    if !path.exists() {
        std::fs::create_dir(path).unwrap();
    }

    let monitor = SimpleMonitor::new(|s| println!("{}", s));
    let mut mgr = SimpleEventManager::new(monitor);
    let mut infant_scheduler = SortedDroppingScheduler::new();
    let mut scheduler = QueueScheduler::new();

    let jmps = unsafe { &mut JMP_MAP };
    let cmps = unsafe { &mut CMP_MAP };
    let reads = unsafe { &mut READ_MAP };
    let writes = unsafe { &mut WRITE_MAP };
    let jmp_observer = unsafe { StdMapObserver::new("jmp", jmps) };

    let deployer = fixed_address(FIX_DEPLOYER);
    let mut fuzz_host = FuzzHost::new(scheduler.clone(), config.work_dir.clone());
    fuzz_host.set_spec_id(config.spec_id);

    let onchain_middleware = match config.onchain.clone() {
        Some(onchain) => {
            Some({
                let mid = Rc::new(RefCell::new(
                    OnChain::<EVMState, EVMInput, EVMFuzzState>::new(
                        // scheduler can be cloned because it never uses &mut self
                        onchain,
                        config.onchain_storage_fetching.unwrap(),
                    ),
                ));

                if let Some(builder) = config.builder.clone() {
                    mid.borrow_mut().add_builder(builder);
                }

                fuzz_host.add_middlewares(mid.clone());
                mid
            })
        }
        None => {
            // enable active match for offchain fuzzing (todo: handle this more elegantly)
            unsafe {
                ACTIVE_MATCH_EXT_CALL = true;
            }
            None
        }
    };

    if config.write_relationship {
        unsafe {
            WRITE_RELATIONSHIPS = true;
        }
    }

    unsafe {
        BASE_PATH = config.base_path.clone();
    }

    if config.run_forever {
        unsafe {
            RUN_FOREVER = true;
        }
    }

    unsafe {
        PANIC_ON_BUG = config.panic_on_bug;
    }

    if config.only_fuzz.len() > 0 {
        unsafe {
            WHITELIST_ADDR = Some(config.only_fuzz.clone());
        }
    }

    if config.flashloan {
        // we should use real balance of tokens in the contract instead of providing flashloan
        // to contract as well for on chain env
        #[cfg(not(feature = "flashloan_v2"))]
        fuzz_host.add_middlewares(Rc::new(RefCell::new(Flashloan::<
            EVMState,
            EVMInput,
            EVMFuzzState,
        >::new(
            config.onchain.is_some()
        ))));

        #[cfg(feature = "flashloan_v2")]
        {
            assert!(
                onchain_middleware.is_some(),
                "Flashloan v2 requires onchain env"
            );
            fuzz_host.add_flashloan_middleware(Flashloan::<EVMState, EVMInput, EVMFuzzState>::new(
                true,
                config.onchain.clone().unwrap(),
                config.price_oracle,
                onchain_middleware.unwrap(),
                config.flashloan_oracle,
            ));
        }
    }
    let sha3_taint = Rc::new(RefCell::new(Sha3TaintAnalysis::new()));

    if config.sha3_bypass {
        fuzz_host.add_middlewares(Rc::new(RefCell::new(Sha3Bypass::new(sha3_taint.clone()))));
    }

    let mut evm_executor: EVMQueueExecutor = EVMExecutor::new(fuzz_host, deployer);

    if config.replay_file.is_some() {
        // add coverage middleware for replay
        unsafe {
            REPLAY = true;
        }
    }

    let mut corpus_initializer = EVMCorpusInitializer::new(
        &mut evm_executor,
        scheduler.clone(),
        infant_scheduler.clone(),
        state,
        config.work_dir.clone(),
    );

    #[cfg(feature = "use_presets")]
    corpus_initializer.register_preset(&PairPreset {});

    let mut artifacts = corpus_initializer.initialize(&mut config.contract_loader.clone());

    let mut instance_map = ABIAddressToInstanceMap::new();
    artifacts
        .address_to_abi_object
        .iter()
        .for_each(|(addr, abi)| {
            instance_map.map.insert(addr.clone(), abi.clone());
        });

    let cov_middleware = Rc::new(RefCell::new(Coverage::new(
        artifacts.address_to_sourcemap.clone(),
        artifacts.address_to_name.clone(),
        config.work_dir.clone(),
    )));

    evm_executor.host.add_middlewares(cov_middleware.clone());

    state.add_metadata(instance_map);

    evm_executor.host.initialize(state);

    // now evm executor is ready, we can clone it

    let evm_executor_ref = Rc::new(RefCell::new(evm_executor));
    if !state.metadata_map().contains::<ArtifactInfoMetadata>() {
        state.metadata_map_mut().insert(ArtifactInfoMetadata::new());
    }

    let meta = state
        .metadata_map_mut()
        .get_mut::<ArtifactInfoMetadata>()
        .unwrap();
    for (addr, build_artifact) in &artifacts.build_artifacts {
        meta.add(*addr, build_artifact.clone());
    }

    for (addr, bytecode) in &mut artifacts.address_to_bytecode {
        unsafe {
            cov_middleware.deref().borrow_mut().on_insert(
                bytecode,
                *addr,
                &mut evm_executor_ref.deref().borrow_mut().host,
                state,
            );
        }
    }

    let mut feedback = MaxMapFeedback::new(&jmp_observer);
    feedback.init_state(state).expect("Failed to init state");
    // let calibration = CalibrationStage::new(&feedback);

<<<<<<< HEAD
    let mut remote_addr_sourcemaps = ProjectSourceMapTy::new();
    for (addr, build_job_result) in &artifacts.build_artifacts {
        let sourcemap = parse_buildjob_result_sourcemap(build_job_result);
        remote_addr_sourcemaps.insert(addr.clone(), Some(sourcemap));
    }

    // check if we use the remote or local
    let mut srcmap = if remote_addr_sourcemaps.len() > 0 {
        save_builder_source_code(
            &artifacts.build_artifacts,
            &config.work_dir,
        );
        remote_addr_sourcemaps
    } else {
        match config.local_files_basedir_pattern {
            Some(pattern) => {
                // we copy the source files to the work dir
                copy_local_source_code(&pattern, &config.work_dir, &artifacts.address_to_sourcemap, &config.base_path);
            },
            None => {
                // no local files, so we won't skip any concolic
            }
        }
        artifacts.address_to_sourcemap.clone()
    };

    modify_concolic_skip(&mut srcmap, config.work_dir.clone());
=======
    if config.concolic {
        unsafe {
            unsafe { CONCOLIC_TIMEOUT = config.concolic_timeout };
        }
    }

>>>>>>> f8b83a06
    let concolic_stage = ConcolicStage::new(
        config.concolic,
        config.concolic_caller,
        evm_executor_ref.clone(),
        srcmap,
    );
    let mutator: EVMFuzzMutator = FuzzMutator::new(infant_scheduler.clone());

    let std_stage = StdMutationalStage::new(mutator);

    let call_printer_mid = Rc::new(RefCell::new(CallPrinter::new(
        artifacts.address_to_name.clone(),
        artifacts.address_to_sourcemap.clone(),
    )));

    let coverage_obs_stage = CoverageStage::new(
        evm_executor_ref.clone(),
        cov_middleware.clone(),
        call_printer_mid.clone(),
        config.work_dir.clone(),
    );

    let mut stages = tuple_list!(std_stage, concolic_stage, coverage_obs_stage);

    let mut executor = FuzzExecutor::new(evm_executor_ref.clone(), tuple_list!(jmp_observer));

    #[cfg(feature = "deployer_is_attacker")]
    state.add_caller(&deployer);
    let infant_feedback =
        CmpFeedback::new(cmps, infant_scheduler.clone(), evm_executor_ref.clone());
    let infant_result_feedback = DataflowFeedback::new(reads, writes);

    let mut oracles = config.oracle;

    if config.echidna_oracle {
        let echidna_oracle = EchidnaOracle::new(
            artifacts
                .address_to_abi
                .iter()
                .map(|(address, abis)| {
                    abis.iter()
                        .filter(|abi| abi.function_name.starts_with("echidna_") && abi.abi == "()")
                        .map(|abi| (address.clone(), abi.function.to_vec()))
                        .collect_vec()
                })
                .flatten()
                .collect_vec(),
            artifacts
                .address_to_abi
                .iter()
                .map(|(address, abis)| {
                    abis.iter()
                        .filter(|abi| abi.function_name.starts_with("echidna_") && abi.abi == "()")
                        .map(|abi| (abi.function.to_vec(), abi.function_name.clone()))
                        .collect_vec()
                })
                .flatten()
                .collect::<HashMap<Vec<u8>, String>>(),
        );
        oracles.push(Rc::new(RefCell::new(echidna_oracle)));
    }

    if let Some(path) = config.state_comp_oracle {
        let mut file = File::open(path.clone()).expect("Failed to open state comp oracle file");
        let mut buf = String::new();
        file.read_to_string(&mut buf)
            .expect("Failed to read state comp oracle file");

        let evm_state = serde_json::from_str::<EVMState>(buf.as_str())
            .expect("Failed to parse state comp oracle file");

        let oracle = Rc::new(RefCell::new(StateCompOracle::new(
            evm_state,
            config.state_comp_matching.unwrap(),
        )));
        oracles.push(oracle);
    }

    if config.arbitrary_external_call {
        oracles.push(Rc::new(RefCell::new(ArbitraryCallOracle::new(
            artifacts.address_to_sourcemap.clone(),
            artifacts.address_to_name.clone(),
        ))));
    }

    if config.typed_bug {
        oracles.push(Rc::new(RefCell::new(TypedBugOracle::new(
            artifacts.address_to_sourcemap.clone(),
            artifacts.address_to_name.clone(),
        ))));
    }

    state.add_metadata(BugMetadata::new());

    if config.selfdestruct_oracle {
        oracles.push(Rc::new(RefCell::new(SelfdestructOracle::new(
            artifacts.address_to_sourcemap.clone(),
            artifacts.address_to_name.clone(),
        ))));
    }

    let mut producers = config.producers;

    let objective = OracleFeedback::new(&mut oracles, &mut producers, evm_executor_ref.clone());
    let wrapped_feedback = ConcolicFeedbackWrapper::new(Sha3WrappedFeedback::new(
        feedback,
        sha3_taint,
        evm_executor_ref.clone(),
        config.sha3_bypass,
    ));

    let mut fuzzer = ItyFuzzer::new(
        scheduler,
        infant_scheduler,
        wrapped_feedback,
        infant_feedback,
        infant_result_feedback,
        objective,
        config.work_dir,
    );
    match config.replay_file {
        None => {
            fuzzer
                .fuzz_loop(&mut stages, &mut executor, state, &mut mgr)
                .expect("Fuzzing failed");
        }
        Some(files) => {
            unsafe {
                EVAL_COVERAGE = true;
            }

            let printer = Rc::new(RefCell::new(CallPrinter::new(
                artifacts.address_to_name.clone(),
                artifacts.address_to_sourcemap.clone(),
            )));
            evm_executor_ref
                .borrow_mut()
                .host
                .add_middlewares(printer.clone());

            let initial_vm_state = artifacts.initial_state.clone();
            for file in glob(files.as_str()).expect("Failed to read glob pattern") {
                let mut f = File::open(file.expect("glob issue")).expect("Failed to open file");
                let mut transactions = String::new();
                f.read_to_string(&mut transactions)
                    .expect("Failed to read file");

                let mut vm_state = initial_vm_state.clone();

                let mut idx = 0;

                for txn in transactions.split("\n") {
                    idx += 1;
                    // let splitter = txn.split(" ").collect::<Vec<&str>>();
                    if txn.len() < 4 {
                        continue;
                    }
                    println!("============ Execution {} ===============", idx);

                    // [is_step] [caller] [target] [input] [value]
                    let temp = txn.as_bytes();
                    let temp = ConciseEVMInput::deserialize_concise(temp);
                    let (inp, call_until) = temp.to_input(vm_state.clone());
                    printer.borrow_mut().cleanup();

                    unsafe {
                        CALL_UNTIL = call_until;
                    }

                    fuzzer
                        .evaluate_input_events(state, &mut executor, &mut mgr, inp, false)
                        .unwrap();

                    println!("============ Execution result {} =============", idx);
                    println!(
                        "reverted: {:?}",
                        state.get_execution_result().clone().reverted
                    );
                    println!("call trace:\n{}", printer.deref().borrow().get_trace());
                    println!(
                        "output: {:?}",
                        hex::encode(state.get_execution_result().clone().output)
                    );

                    // println!(
                    //     "new_state: {:?}",
                    //     state.get_execution_result().clone().new_state.state
                    // );

                    vm_state = state.get_execution_result().new_state.clone();
                    println!("================================================");
                }
            }

            // dump coverage:
            cov_middleware.borrow_mut().record_instruction_coverage();
        }
    }
}<|MERGE_RESOLUTION|>--- conflicted
+++ resolved
@@ -278,8 +278,12 @@
     let mut feedback = MaxMapFeedback::new(&jmp_observer);
     feedback.init_state(state).expect("Failed to init state");
     // let calibration = CalibrationStage::new(&feedback);
-
-<<<<<<< HEAD
+    if config.concolic {
+        unsafe {
+            unsafe { CONCOLIC_TIMEOUT = config.concolic_timeout };
+        }
+    }
+
     let mut remote_addr_sourcemaps = ProjectSourceMapTy::new();
     for (addr, build_job_result) in &artifacts.build_artifacts {
         let sourcemap = parse_buildjob_result_sourcemap(build_job_result);
@@ -307,14 +311,6 @@
     };
 
     modify_concolic_skip(&mut srcmap, config.work_dir.clone());
-=======
-    if config.concolic {
-        unsafe {
-            unsafe { CONCOLIC_TIMEOUT = config.concolic_timeout };
-        }
-    }
-
->>>>>>> f8b83a06
     let concolic_stage = ConcolicStage::new(
         config.concolic,
         config.concolic_caller,
