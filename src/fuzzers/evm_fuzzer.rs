--- conflicted
+++ resolved
@@ -23,11 +23,7 @@
 use glob::glob;
 use itertools::Itertools;
 
-<<<<<<< HEAD
-use crate::evm::host::{ACTIVE_MATCH_EXT_CALL, CMP_MAP, JMP_MAP, PANIC_ON_BUG, WRITE_RELATIONSHIPS};
-=======
 use crate::evm::host::{ACTIVE_MATCH_EXT_CALL, CMP_MAP, JMP_MAP, PANIC_ON_BUG, READ_MAP, WRITE_MAP, WRITE_RELATIONSHIPS};
->>>>>>> 6cf708c8
 use crate::evm::host::{CALL_UNTIL};
 use crate::evm::vm::EVMState;
 use crate::feedback::{CmpFeedback, DataflowFeedback, OracleFeedback};
@@ -38,11 +34,7 @@
 
 use crate::evm::config::Config;
 use crate::evm::corpus_initializer::EVMCorpusInitializer;
-<<<<<<< HEAD
-use crate::evm::input::{ConciseEVMInput, EVMInput, EVMInputTy};
-=======
 use crate::evm::input::{ConciseEVMInput, EVMInput, EVMInputT, EVMInputTy};
->>>>>>> 6cf708c8
 
 use crate::evm::mutator::{AccessPattern, FuzzMutator};
 use crate::evm::onchain::flashloan::Flashloan;
@@ -54,10 +46,7 @@
 use revm_primitives::{BlockEnv, Bytecode, Env};
 use revm_primitives::bitvec::view::BitViewSized;
 use crate::evm::abi::ABIAddressToInstanceMap;
-<<<<<<< HEAD
-=======
 use crate::evm::concolic::concolic_host::ConcolicHost;
->>>>>>> 6cf708c8
 use crate::evm::feedbacks::Sha3WrappedFeedback;
 use crate::evm::middlewares::coverage::Coverage;
 use crate::evm::middlewares::branch_coverage::BranchCoverage;
@@ -65,11 +54,7 @@
 use crate::evm::oracles::echidna::EchidnaOracle;
 use crate::evm::srcmap::parser::BASE_PATH;
 use crate::fuzzer::{REPLAY, RUN_FOREVER};
-<<<<<<< HEAD
-use crate::input::ConciseSerde;
-=======
 use crate::input::{ConciseSerde, VMInputT};
->>>>>>> 6cf708c8
 
 struct ABIConfig {
     abi: String,
@@ -99,11 +84,8 @@
 
     let jmps = unsafe { &mut JMP_MAP };
     let cmps = unsafe { &mut CMP_MAP };
-<<<<<<< HEAD
-=======
     let reads = unsafe { &mut READ_MAP };
     let writes = unsafe { &mut WRITE_MAP };
->>>>>>> 6cf708c8
     let jmp_observer = StdMapObserver::new("jmp", jmps);
 
     let deployer = fixed_address(FIX_DEPLOYER);
@@ -191,19 +173,11 @@
         }
     }
     let sha3_taint = Rc::new(RefCell::new(Sha3TaintAnalysis::new()));
-<<<<<<< HEAD
 
     if config.sha3_bypass {
         fuzz_host.add_middlewares(Rc::new(RefCell::new(Sha3Bypass::new(sha3_taint.clone()))));
     }
 
-=======
-
-    if config.sha3_bypass {
-        fuzz_host.add_middlewares(Rc::new(RefCell::new(Sha3Bypass::new(sha3_taint.clone()))));
-    }
-
->>>>>>> 6cf708c8
     let mut evm_executor: EVMExecutor<EVMInput, EVMFuzzState, EVMState, ConciseEVMInput> =
         EVMExecutor::new(fuzz_host, deployer);
 
@@ -346,8 +320,6 @@
                     let (inp, call_until) = ConciseEVMInput::deserialize_concise(txn.as_bytes())
                         .to_input(vm_state.clone());
                     unsafe {CALL_UNTIL = call_until;}
-<<<<<<< HEAD
-=======
 
 
                     let concolic_middleware = Rc::new(RefCell::new(ConcolicHost::new(
@@ -359,7 +331,6 @@
                     evm_executor_ref.borrow_mut().host.add_middlewares(
                         concolic_middleware.clone()
                     );
->>>>>>> 6cf708c8
 
                     fuzzer
                         .evaluate_input_events(state, &mut executor, &mut mgr, inp, false)
