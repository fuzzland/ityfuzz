import glob
import subprocess
import os
import time


TIMEOUT_BIN = "timeout" if os.name == "posix" else "gtimeout"


def test_one(path):
    # cleanup
    os.system(f"rm -rf {path}/build")

    # compile with solc
    p = subprocess.run(
        " ".join(["solc", f"{path}/*.sol", "-o", f"{path}/",
                  "--bin", "--abi", "--overwrite", "--base-path", "."]),
        shell=True, stdout=subprocess.PIPE, stderr=subprocess.PIPE)

    if b"Error" in p.stderr or b"Error" in p.stdout:
        print(f"Error compiling {path}")
        return

    # run fuzzer and check whether the stdout has string success
    start_time = time.time()
    p = subprocess.run(" ".join([
        TIMEOUT_BIN, "3m", "./cli/target/release/cli", "-t", f"'{path}/*'",  "-f", "--panic-on-bug"]),
        stdout=subprocess.PIPE,
        stderr=subprocess.PIPE,
        shell=True
    )

<<<<<<< HEAD
    if b"target hit" not in p.stderr and b"bug() hit" not in p.stdout and b"hit at" not in p.stdout:
=======
    if b"target hit" not in p.stderr and b"bug() hit" not in p.stdout and b"[typed_bug]" not in p.stdout:
>>>>>>> e5826df7
        print(p.stderr.decode("utf-8"))
        print(p.stdout.decode("utf-8"))
        raise Exception(f"Failed to fuzz {path}")

    # clean up
    os.system(f"rm -rf {path}/*.abi")
    os.system(f"rm -rf {path}/*.bin")

    print(f"=== Success: {path}, Finished in {time.time() - start_time}s")


def build_fuzzer():
    # build fuzzer
    os.chdir("cli")
    subprocess.run(["cargo", "build", "--release"])
    os.chdir("..")


import multiprocessing

if __name__ == "__main__":
    build_fuzzer()
    with multiprocessing.Pool(3) as p:
        p.map(test_one, glob.glob("./tests/*/", recursive=True))<|MERGE_RESOLUTION|>--- conflicted
+++ resolved
@@ -30,11 +30,7 @@
         shell=True
     )
 
-<<<<<<< HEAD
-    if b"target hit" not in p.stderr and b"bug() hit" not in p.stdout and b"hit at" not in p.stdout:
-=======
     if b"target hit" not in p.stderr and b"bug() hit" not in p.stdout and b"[typed_bug]" not in p.stdout:
->>>>>>> e5826df7
         print(p.stderr.decode("utf-8"))
         print(p.stdout.decode("utf-8"))
         raise Exception(f"Failed to fuzz {path}")
