--- conflicted
+++ resolved
@@ -17,13 +17,8 @@
         with:
           submodules: recursive
           ref: ${{ github.event.pull_request.head.sha || github.sha }}
-<<<<<<< HEAD
-      - name: Setup Home
-        run: export HOME="/root"
       - name: Download and Extract Cache
         run: curl -L https://github.com/fuzzland/ityfuzz-test-cache/releases/latest/download/cache.tar.gz -o cache.tar.gz && tar -xzf cache.tar.gz
-=======
->>>>>>> 9051ae63
       - name: Build
         run: cargo build --verbose
       - name: Run tests
