[package]
name = "ityfuzz"
version = "0.1.0"
edition = "2021"
build = "src/build.rs"

# See more keys and their definitions at https://doc.rust-lang.org/cargo/reference/manifest.html
[dev-dependencies]
criterion = "0.4.0"

[features]
default = [
    "cmp",
    "dataflow",
    "evm",
    "print_txn_corpus",
    "full_trace",
    "force_cache",
    "real_balance",
]
evm = []
cmp = []
dataflow = []
evaluation = []
ondisk_corpus = []
# need to turn off when running DV contracts
deployer_is_attacker = []
print_infant_corpus = []
print_txn_corpus = []
fuzz_static = []
real_balance = []
full_trace = []
force_cache = []
use_presets = []
print_logs = []
z3_debug = []
sui_support = [
    "dep:move-binary-format",
    "dep:move-core-types",
    "dep:move-stdlib",
    "dep:move-vm-runtime",
    "dep:move-vm-types",
    "dep:sui-move-natives-latest",
    "dep:sui-protocol-config",
    "dep:sui-types",
]
debug = []
flashloan_debug = []
no_etherscan = []


[dependencies]
bytes = { version = "1.2.1", features = ["serde"] }
retry = "2.0.0"
serde_cbor = "0.11.2"
clap = { version = "4.4.4", features = ["derive"] }
sentry = "0.32.1"
rlp = "0.5.2"
ethers = "2.0.14"

hex = "0.4"
primitive-types = { version = "0.12.1", features = ["rlp", "serde"] }
libafl = "=0.11.2"
libafl_bolts = "=0.11.2"
rand = "0.8.5"
nix = "0.27.1"
serde = "1.0.147"
serde_traitobject = "0.2.8"
serde_json = "1.0.73"
z3 = { version = "0.12.0", features = ["static-link-z3"] }
z3-sys = "0.8.1"
glob = "0.3.0"
rust-crypto = "0.2"
itertools = "0.10.2"
reqwest = { version = "0.11", features = ["blocking", "json"] }
once_cell = "1.8.0"
permutator = "0.4.3"
either = "1.8.0"
regex = "1"
typetag = "0.2.13"
lazy_static = "1.4.0"
num_cpus = "1.0"

revm = { git = "https://github.com/fuzzland/revm", rev = "1dead51", features = [
    "no_gas_measuring",
    "serde",
    "memory_limit",
] }
revm-primitives = { git = "https://github.com/fuzzland/revm", rev = "1dead51", features = [
    "no_gas_measuring",
    "serde",
    "memory_limit",
] }
revm-interpreter = { git = "https://github.com/fuzzland/revm", rev = "1dead51", features = [
    "no_gas_measuring",
    "serde",
    "memory_limit",
] }

move-binary-format = { git = "https://github.com/fuzzland/ityfuzz-sui-fork.git", optional = true }
move-core-types = { git = "https://github.com/fuzzland/ityfuzz-sui-fork.git", features = [
    "address32",
], optional = true }
move-stdlib = { git = "https://github.com/fuzzland/ityfuzz-sui-fork.git", optional = true }
move-vm-runtime = { git = "https://github.com/fuzzland/ityfuzz-sui-fork.git", features = [
    "lazy_natives",
], optional = true }
move-vm-types = { git = "https://github.com/fuzzland/ityfuzz-sui-fork.git", optional = true }
sui-move-natives-latest = { git = "https://github.com/fuzzland/ityfuzz-sui-fork.git", optional = true }
sui-protocol-config = { git = "https://github.com/fuzzland/ityfuzz-sui-fork.git", optional = true }
sui-types = { git = "https://github.com/fuzzland/ityfuzz-sui-fork.git", optional = true }

# template engine
handlebars = "4.4"

# for cheatcode middleware
foundry-cheatcodes = { git = "https://github.com/foundry-rs/foundry.git", rev = "617dfc28" }
alloy-sol-types = "0.6"
alloy-dyn-abi = { version = "0.6", features = ["arbitrary", "eip712"] }
alloy-primitives = "0.6"
alloy-json-abi = "0.6"

# error handling
anyhow = "1.0"
thiserror = "1.0"
# logging
tracing = "0.1"
tracing-subscriber = "0.3"
colored = "2.0"
<<<<<<< HEAD
evmole = "0.3.2"
semver = "1.0.22"

parquet = "52.0.0"
polars-core = "0.40.0"
polars-utils = "0.40.0"
polars = "0.40.0"

eyre = "0.6.12"
=======
evmole = "0.3.7"
semver = "1.0.22"
>>>>>>> f1239210
<|MERGE_RESOLUTION|>--- conflicted
+++ resolved
@@ -127,8 +127,7 @@
 tracing = "0.1"
 tracing-subscriber = "0.3"
 colored = "2.0"
-<<<<<<< HEAD
-evmole = "0.3.2"
+evmole = "0.3.7"
 semver = "1.0.22"
 
 parquet = "52.0.0"
@@ -136,8 +135,4 @@
 polars-utils = "0.40.0"
 polars = "0.40.0"
 
-eyre = "0.6.12"
-=======
-evmole = "0.3.7"
-semver = "1.0.22"
->>>>>>> f1239210
+eyre = "0.6.12"