[package]
name = "ityfuzz"
version = "0.1.0"
edition = "2021"

# See more keys and their definitions at https://doc.rust-lang.org/cargo/reference/manifest.html
[dev-dependencies]
criterion = "0.4.0"

[features]
<<<<<<< HEAD
default = ["cmp", "dataflow", "evm", "print_txn_corpus", "full_trace"]
=======
default = [
    "cmp",
    "dataflow",
    "evm",
    "print_txn_corpus",
    "full_trace",
    "force_cache",
    "real_balance",
]
>>>>>>> c0082519
evm = []
cmp = []
dataflow = []
evaluation = []
ondisk_corpus = []
# need to turn off when running DV contracts
deployer_is_attacker = []
print_infant_corpus = []
print_txn_corpus = []
fuzz_static = []
real_balance = []
full_trace = []
force_cache = []
use_presets = []
print_logs = []
z3_debug = []
sui_support = [
    "dep:move-binary-format",
    "dep:move-core-types",
    "dep:move-stdlib",
    "dep:move-vm-runtime",
    "dep:move-vm-types",
    "dep:sui-move-natives-latest",
    "dep:sui-protocol-config",
    "dep:sui-types",
]
debug = []
flashloan_debug = []


[dependencies]
bytes = { version = "1.2.1", features = ["serde"] }
retry = "2.0.0"
serde_cbor = "0.11.2"
clap = { version = "4.4.4", features = ["derive"] }
sentry = "0.32.1"
rlp = "0.5.2"
ethers = "2.0.7"

hex = "0.4"
primitive-types = { version = "0.12.1", features = ["rlp", "serde"] }
libafl = "=0.11.1"
libafl_bolts = "=0.11.1"
rand = "0.8.5"
nix = "0.27.1"
serde = "1.0.147"
serde_traitobject = "0.2.8"
serde_json = "1.0.73"
z3 = { version = "0.12.0", features = ["static-link-z3"] }
z3-sys = "0.8.1"
glob = "0.3.0"
rust-crypto = "0.2"
itertools = "0.10.2"
reqwest = { version = "0.11", features = ["blocking", "json"] }
once_cell = "1.8.0"
permutator = "0.4.3"
either = "1.8.0"
regex = "1"
typetag = "0.2.13"
lazy_static = "1.4.0"
num_cpus = "1.0"

revm = { git = "https://github.com/fuzzland/revm", rev = "91f3a4cc2762d0b45ab88f48faa6a7c39fa84f84", features = [
    "no_gas_measuring",
    "serde",
    "memory_limit",
] }
revm-primitives = { git = "https://github.com/fuzzland/revm", rev = "91f3a4cc2762d0b45ab88f48faa6a7c39fa84f84", features = [
    "no_gas_measuring",
    "serde",
    "memory_limit",
] }
revm-interpreter = { git = "https://github.com/fuzzland/revm", rev = "91f3a4cc2762d0b45ab88f48faa6a7c39fa84f84", features = [
    "no_gas_measuring",
    "serde",
    "memory_limit",
] }
# external fuzzing-based abi decompiler
heimdall-core = { git = "https://github.com/Jon-Becker/heimdall-rs.git", rev = "256973b58370e05aed1536d1cfe44add20805ea4" }
# heimdall_core relies on an async runtime
tokio = { version = "1.34.0", features = ["full"] }


move-binary-format = { git = "https://github.com/fuzzland/ityfuzz-sui-fork.git", optional = true }
move-core-types = { git = "https://github.com/fuzzland/ityfuzz-sui-fork.git", features = [
    "address32",
], optional = true }
move-stdlib = { git = "https://github.com/fuzzland/ityfuzz-sui-fork.git", optional = true }
move-vm-runtime = { git = "https://github.com/fuzzland/ityfuzz-sui-fork.git", features = [
    "lazy_natives",
], optional = true }
move-vm-types = { git = "https://github.com/fuzzland/ityfuzz-sui-fork.git", optional = true }
sui-move-natives-latest = { git = "https://github.com/fuzzland/ityfuzz-sui-fork.git", optional = true }
sui-protocol-config = { git = "https://github.com/fuzzland/ityfuzz-sui-fork.git", optional = true }
sui-types = { git = "https://github.com/fuzzland/ityfuzz-sui-fork.git", optional = true }

# template engine
handlebars = "4.4"

# for cheatcode middleware
foundry-cheatcodes = { git = "https://github.com/foundry-rs/foundry.git", rev = "dee41819c6e6bd1ea5419c613d226498ed7a2c59" }
foundry-abi = { git = "https://github.com/foundry-rs/foundry.git", rev = "dee41819c6e6bd1ea5419c613d226498ed7a2c59" }
alloy-sol-types = "0.4.1"
alloy-dyn-abi = "0.4.1"
alloy-primitives = "0.4.1"

# logging
tracing = "0.1"
tracing-subscriber = "0.3"
colored = "2.0"

# error handling
anyhow = "1.0"<|MERGE_RESOLUTION|>--- conflicted
+++ resolved
@@ -8,19 +8,7 @@
 criterion = "0.4.0"
 
 [features]
-<<<<<<< HEAD
 default = ["cmp", "dataflow", "evm", "print_txn_corpus", "full_trace"]
-=======
-default = [
-    "cmp",
-    "dataflow",
-    "evm",
-    "print_txn_corpus",
-    "full_trace",
-    "force_cache",
-    "real_balance",
-]
->>>>>>> c0082519
 evm = []
 cmp = []
 dataflow = []
